# Changelog

## [Unreleased] - 2025-??

### Added

- Add the `Device.sm_count` property to get the number of streaming multiprocessors on a CUDA device
  ([GH-584](https://github.com/NVIDIA/warp/issues/584)).
- Add support for profiling GPU runtime module compilation using the global `wp.config.compile_time_trace`
  setting or the module-level `"compile_time_trace"` option. When used, JSON files in the Trace Event
  format will be written in the kernel cache, which can be opened in a viewer like `chrome://tracing/`
  ([GH-609](https://github.com/NVIDIA/warp/issues/609)).
- Add support for animating visibility of objects in the USD renderer
  ([GH-598](https://github.com/NVIDIA/warp/issues/598)).

### Changed

- The rigid body contact in `wp.sim.VBDIntegrator` now uses only the shape's friction coefficient, instead of averaging the shape's and the cloth's coefficients.
- `wp.sim.VBDIntegrator` now has a `rebuild_bvh` method to rebuild the BVH used for detecting self contacts.
- Added damping terms for collisions in `wp.sim.VBDIntegrator`, whose strength is controlled by `Model.soft_contact_kd`.
<<<<<<< HEAD
- Improve handling of deprecated JAX features ([GH-613](https://github.com/NVIDIA/warp/pull/613)).
=======
- Changed the USD renderer to use `framesPerSecond` for time sampling instead of `timeCodesPerSecond`.
>>>>>>> c2717866

### Fixed

- Fix the jitter for the `OgnParticlesFromMesh` node not being computed correctly.
- Fix a code generation bug involving return statements in Warp kernels, which could result in some threads in Warp
  being skipped when processed on the GPU ([GH-594](https://github.com/NVIDIA/warp/issues/594)).
- Fix `show_joints` not working with `wp.sim.render.SimRenderer` set to render to USD
  ([GH-510](https://github.com/NVIDIA/warp/issues/510)).

## [1.7.0] - 2025-03-30

### Added

- Support JAX foreign function interface (FFI)
  ([docs](https://nvidia.github.io/warp/modules/interoperability.html#jax-foreign-function-interface-ffi),
  [GH-511](https://github.com/NVIDIA/warp/issues/511)).
- Support Python/SASS correlation in Nsight Compute reports by emitting `#line` directives in CUDA-C code.
  This setting is controlled by `wp.config.line_directives` and is `True` by default.
  ([docs](https://nvidia.github.io/warp/profiling.html#nsight-compute-profiling),
   [GH-437](https://github.com/NVIDIA/warp/issues/437))
- Support `vec4f` grid construction in `wp.Volume.allocate_by_tiles()`.
- Add 2D SVD `wp.svd2()` ([GH-436](https://github.com/NVIDIA/warp/issues/436)).
- Add `wp.randu()` for random `uint32` generation.
- Add matrix construction functions `wp.matrix_from_cols()` and `wp.matrix_from_rows()`
  ([GH-278](https://github.com/NVIDIA/warp/issues/278)).
- Add `wp.transform_from_matrix()` to obtain a transform from a 4x4 matrix
  ([GH-211](https://github.com/NVIDIA/warp/issues/211)).
- Add `wp.where()` to select between two arguments conditionally using a
  more intuitive argument order (`cond`, `value_if_true`, `value_if_false`)
  ([GH-469](https://github.com/NVIDIA/warp/issues/469)).
- Add `wp.get_mempool_used_mem_current()` and `wp.get_mempool_used_mem_high()` to
  query the respective current and high-water mark memory pool allocator usage.
  ([GH-446](https://github.com/NVIDIA/warp/issues/446)).
- Add `Stream.is_complete` and `Event.is_complete` properties to query completion status
  ([GH-435](https://github.com/NVIDIA/warp/issues/435)).
- Support timing events inside of CUDA graphs ([GH-556](https://github.com/NVIDIA/warp/issues/556)).
- Add LTO cache to speed up compilation times for kernels using MathDx-based tile functions.
  Use `wp.clear_lto_cache()` to clear the LTO cache ([GH-507](https://github.com/NVIDIA/warp/issues/507)).
- Add example demonstrating gradient checkpointing for fluid optimization in
  `warp/examples/optim/example_fluid_checkpoint.py`.
- Add a hinge-angle-based bending force to `wp.sim.VBDIntegrator`.
- Add an example to show mesh sampling using a CDF
  ([GH-476](https://github.com/NVIDIA/warp/issues/476)).

### Changed

- **Breaking:** Remove CUTLASS dependency and `wp.matmul()` functionality (including batched version).
  Users should use tile primitives for matrix multiplication operations instead.
- Deprecate constructing a matrix from vectors using `wp.matrix()`.
- Deprecate `wp.select()` in favor of `wp.where()`. Users should update their code to use
  `wp.where(cond, value_if_true, value_if_false)` instead of `wp.select(cond, value_if_false, value_if_true)`.
- `wp.sim.Control` no longer has a `model` attribute ([GH-487](https://github.com/NVIDIA/warp/issues/487)).
- `wp.sim.Control.reset()` is deprecated and now only zeros-out the controls (previously restored controls
  to initial `model` state). Use `wp.sim.Control.clear()` instead.
- Vector/matrix/quaternion component assignment operations (e.g., `v[0] = x`) now compile and run faster in the
  backward pass. Note: For correct gradient computation, each component should only be assigned once.
- `@wp.kernel` has now an optional `module` argument that allows passing a `wp.context.Module` to the kernel,
  or, if set to `"unique"` let Warp create a new unique module just for this kernel.
  The default behavior to use the current module is unchanged.
- Default PTX architecture is now automatically determined by the devices present in the system,
  ensuring optimal compatibility and performance ([GH-537](https://github.com/NVIDIA/warp/issues/537)).
- Structs now have a trivial default constructor, allowing for `wp.tile_reduce()` on tiles with struct data types.
- Extend `wp.tile_broadcast()` to support broadcasting to 1D, 3D, and 4D shapes (in addition to existing 2D support).
- `wp.fem.integrate()` and `wp.fem.interpolate()` may now perform parallel evaluation of quadrature points within elements.
- `wp.fem.interpolate()` can now build Jacobian sparse matrices of interpolated functions with respect to a trial field.
- Multiple `wp.sparse` routines (`bsr_set_from_triplets`, `bsr_assign`, `bsr_axpy`, `bsr_mm`) now accept a `masked`
  flag to discard any non-zero not already present in the destination matrix.
- `wp.sparse.bsr_assign()` no longer requires source and destination block shapes to evenly divide each other.
- Extend `wp.expect_near()` to support all vectors and quaternions.
- Extend `wp.quat_from_matrix()` to support 4x4 matrices.
- Update the `OgnClothSimulate` node to use the VBD integrator ([GH-512](https://github.com/NVIDIA/warp/issues/512)).
- Remove the `globalScale` parameter from the `OgnClothSimulate` node.

### Fixed

- Fix an out-of-bounds access bug caused by an unbalanced BVH tree ([GH-536](https://github.com/NVIDIA/warp/issues/536)).
- Fix an error of incorrectly adding the offset to -1 elements in `edge_indices` when adding a ModelBuilder to another
  ([GH-557](https://github.com/NVIDIA/warp/issues/557)).

## [1.6.2] - 2025-03-07

### Changed

- Update project license from *NVIDIA Software License* to *Apache License, Version 2.0* (see `LICENSE.md`).

## [1.6.1] - 2025-03-03

### Added

- Document `wp.Launch` objects ([docs](https://nvidia.github.io/warp/modules/runtime.html#launch-objects),
  [GH-428](https://github.com/NVIDIA/warp/issues/428)).
- Document how overwriting previously computed results can lead to incorrect gradients
  ([docs](https://nvidia.github.io/warp/modules/differentiability.html#array-overwrites),
  [GH-525](https://github.com/NVIDIA/warp/issues/525)).

### Fixed

- Fix unaligned loads with offset 2D tiles in `wp.tile_load()`.
- Fix FP64 accuracy of thread-level matrix-matrix multiplications ([GH-489](https://github.com/NVIDIA/warp/issues/489)).
- Fix `wp.array()` not initializing from arrays defining a CUDA array interface when the target device is CPU
  ([GH-523](https://github.com/NVIDIA/warp/issues/523)).
- Fix `wp.Launch` objects not storing and replaying adjoint kernel launches
  ([GH-449](https://github.com/NVIDIA/warp/issues/449)).
- Fix `wp.config.verify_autograd_array_access` failing to detect overwrites in generic Warp functions
  ([GH-493](https://github.com/NVIDIA/warp/issues/493)).
- Fix an error on Windows when closing an `OpenGLRenderer` app ([GH-488](https://github.com/NVIDIA/warp/issues/488)).
- Fix per-vertex colors not being correctly written out to USD meshes when a constant color is being passed
  ([GH-480](https://github.com/NVIDIA/warp/issues/480)).
- Fix an error in capturing the `wp.sim.VBDIntegrator` with CUDA graphs when `handle_self_contact` is enabled
  ([GH-441](https://github.com/NVIDIA/warp/issues/441)).
- Fix an error of AABB computation in `wp.collide.TriMeshCollisionDetector`.
- Fix URDF-imported planar joints not being set with the intended `target_ke`, `target_kd`, and `mode` parameters
  ([GH-454](https://github.com/NVIDIA/warp/issues/454)).
- Fix `ModelBuilder.add_builder()` to use correct offsets for `ModelBuilder.joint_parent` and `ModelBuilder.joint_child`
  ([GH-432](https://github.com/NVIDIA/warp/issues/432))
- Fix underallocation of contact points for box–sphere and box–capsule collisions.
- Fix `wp.randi()` documentation to show correct output range of `[-2^31, 2^31)`.

## [1.6.0] - 2025-02-03

### Added

- Add preview of Tile Cholesky factorization and solve APIs through `wp.tile_cholesky()`, `tile_cholesky_solve()`
  and `tile_diag_add()` (preview APIs are subject to change).
- Support for loading tiles from arrays whose shapes are not multiples of the tile dimensions.
  Out-of-bounds reads will be zero-filled and out-of-bounds writes will be skipped.
- Support for higher-dimensional (up to 4D) tile shapes and memory operations.
- Add intersection-free self-contact support in `wp.sim.VBDIntegrator` by passing `handle_self_contact=True`.
  See `warp/examples/sim/example_cloth_self_contact.py` for a usage example.
- Add functions `wp.norm_l1()`, `wp.norm_l2()`, `wp.norm_huber()`, `wp.norm_pseudo_huber()`, and `wp.smooth_normalize()`
  for vector types to a new `wp.math` module.
- `wp.sim.SemiImplicitIntegrator` and `wp.sim.FeatherstoneIntegrator` now have an optional `friction_smoothing`
  constructor argument (defaults to 1.0) that controls softness of the friction norm computation.
- Support `assert` statements in kernels ([docs](https://nvidia.github.io/warp/debugging.html#assertions)).
  Assertions can only be triggered in `"debug"` mode ([GH-366](https://github.com/NVIDIA/warp/issues/336)).
- Support CUDA IPC on Linux. Call the `ipc_handle()` method to get an IPC handle for a `wp.Event` or a `wp.array`,
  and call `wp.from_ipc_handle()` or `wp.event_from_ipc_handle()` in another process to open the handle
  ([docs](https://nvidia.github.io/warp/modules/runtime.html#interprocess-communication-ipc)).
- Add per-module option to disable fused floating point operations, use `wp.set_module_options({"fuse_fp": False})`
  ([GH-379](https://github.com/NVIDIA/warp/issues/379)).
- Add per-module option to add CUDA-C line information for profiling, use `wp.set_module_options({"lineinfo": True})`.
- Support operator overloading for `wp.struct` objects by defining `wp.func` functions
  ([GH-392](https://github.com/NVIDIA/warp/issues/392)).
- Add built-in function `wp.len()` to retrieve the number of elements for vectors, quaternions, matrices, and arrays
  ([GH-389](https://github.com/NVIDIA/warp/issues/389)).
- Add `warp/examples/optim/example_softbody_properties.py` as an optimization example for soft-body properties
  ([GH-419](https://github.com/NVIDIA/warp/pull/419)).
- Add `warp/examples/tile/example_tile_walker.py`, which reworks the existing `example_walker.py`
  to use Warp's tile API for matrix multiplication.
- Add `warp/examples/tile/example_tile_nbody.py` as an example of an N-body simulation using Warp tile primitives.

### Changed

- **Breaking:** Change `wp.tile_load()` and `wp.tile_store()` indexing behavior so that indices are now specified in
  terms of *array elements* instead of *tile multiples*.
- **Breaking:** Tile operations now take `shape` and `offset` parameters as tuples,
  e.g.: `wp.tile_load(array, shape=(m,n), offset=(i,j))`.
- **Breaking:** Change exception types and error messages thrown by tile functions for improved consistency.
- Add an implicit tile synchronization whenever a shared memory tile's data is reinitialized (e.g. in dynamic loops).
  This could result in lower performance.
- `wp.Bvh` constructor now supports various construction algorithms via the `constructor` argument, including
  `"sah"` (Surface Area Heuristics), `"median"`, and `"lbvh"` ([docs](https://nvidia.github.io/warp/modules/runtime.html#warp.Bvh.__init__))
- Improve the query efficiency of `wp.Bvh` and `wp.Mesh`.
- Improve memory consumption, compilation and runtime performance when using in-place vector/matrix assignments in
  kernels that have `enable_backward` set to `False` ([GH-332](https://github.com/NVIDIA/warp/issues/332)).
- Vector/matrix/quaternion component `+=` and `-=` operations compile and run faster in the backward pass
  ([GH-332](https://github.com/NVIDIA/warp/issues/332)).
- Name files in the kernel cache according to their directory. Previously, all files began with
  `module_codegen` ([GH-431](https://github.com/NVIDIA/warp/issues/431)).
- Avoid recompilation of modules when changing `block_dim`.
- `wp.autograd.gradcheck_tape()` now has additional optional arguments `reverse_launches` and `skip_to_launch_index`.
- `wp.autograd.gradcheck()`, `wp.autograd.jacobian()`, and `wp.autograd.jacobian_fd()` now also accept
  arbitrary Python functions that have Warp arrays as inputs and outputs.
- `update_vbo_transforms` kernel launches in the OpenGL renderer are no longer recorded onto the tape.
- Skip emitting backward functions/kernels in the generated C++/CUDA code when `enable_backward` is set to `False`.
- Emit deprecation warnings for the use of the `owner` and `length` keywords in the `wp.array` initializer.
- Emit deprecation warnings for the use of `wp.mlp()`, `wp.matmul()`, and `wp.batched_matmul()`.
  Use tile primitives instead.

### Fixed

- Fix unintended modification of non-Warp arrays during the backward pass ([GH-394](https://github.com/NVIDIA/warp/issues/394)).
- Fix so that `wp.Tape.zero()` zeroes gradients passed via the `grads` parameter in `wp.Tape.backward()`
  ([GH-407](https://github.com/NVIDIA/warp/issues/407)).
- Fix errors during graph capture caused by module unloading ([GH-401](https://github.com/NVIDIA/warp/issues/401)).
- Fix potential memory corruption errors when allocating arrays with strides ([GH-404](https://github.com/NVIDIA/warp/issues/404)).
- Fix `wp.array()` not respecting the target `dtype` and `shape` when the given data is an another array with a CUDA interface
  ([GH-363](https://github.com/NVIDIA/warp/issues/363)).
- Negative constants evaluate to compile-time constants ([GH-403](https://github.com/NVIDIA/warp/issues/403))
- Fix `ImportError` exception being thrown during interpreter shutdown on Windows when using the OpenGL renderer
  ([GH-412](https://github.com/NVIDIA/warp/issues/412)).
- Fix the OpenGL renderer not working when multiple instances exist at the same time ([GH-385](https://github.com/NVIDIA/warp/issues/385)).
- Fix `AttributeError` crash in the OpenGL renderer when moving the camera ([GH-426](https://github.com/NVIDIA/warp/issues/426)).
- Fix the OpenGL renderer not correctly displaying duplicate capsule, cone, and cylinder shapes
  ([GH-388](https://github.com/NVIDIA/warp/issues/388)).
- Fix the overriding of `wp.sim.ModelBuilder` default parameters ([GH-429](https://github.com/NVIDIA/warp/pull/429)).
- Fix indexing of `wp.tile_extract()` when the block dimension is smaller than the tile size.
- Fix scale and rotation issues with the rock geometry used in the granular collision SDF example
  ([GH-409](https://github.com/NVIDIA/warp/issues/409)).
- Fix autodiff Jacobian computation in `wp.autograd.jacobian()` where in some cases gradients were not zeroed-out properly.
- Fix plotting issues in `wp.autograd.jacobian_plot()`.
- Fix the `len()` operator returning the total size of a matrix instead of its first dimension.
- Fix gradient instability in rigid-body contact handling for `wp.sim.SemiImplicitIntegrator` and
  `wp.sim.FeatherstoneIntegrator` ([GH-349](https://github.com/NVIDIA/warp/issues/349)).
- Fix overload resolution of generic Warp functions with default arguments.
- Fix rendering of arrows with different `up_axis`, `color` in `OpenGLRenderer` ([GH-448](https://github.com/NVIDIA/warp/issues/448)).

## [1.5.1] - 2025-01-02

### Added

- Add PyTorch basics and custom operators notebooks to the `notebooks` directory.
- Update PyTorch interop docs to include section on custom operators
  ([docs](https://nvidia.github.io/warp/modules/interoperability.html#pytorch-custom-ops-example)).

### Fixed

- warp.sim: Fix a bug in which the color-balancing algorithm was not updating the colorings.
- Fix custom colors being not being updated when rendering meshes with static topology in OpenGL
  ([GH-343](https://github.com/NVIDIA/warp/issues/343)).
- Fix `wp.launch_tiled()` not returning a `Launch` object when passed `record_cmd=True`.
- Fix default arguments not being resolved for `wp.func` when called from Python's runtime
  ([GH-386](https://github.com/NVIDIA/warp/issues/386)).
- Array overwrite tracking: Fix issue with not marking arrays passed to `wp.atomic_add()`, `wp.atomic_sub()`,
  `wp.atomic_max()`, or `wp.atomic_min()` as being written to ([GH-378](https://github.com/NVIDIA/warp/issues/378)).
- Fix for occasional failure to update `.meta` files into Warp kernel cache on Windows.
- Fix the OpenGL renderer not being able to run without a CUDA device available
  ([GH-344](https://github.com/NVIDIA/warp/issues/344)).
- Fix incorrect CUDA driver function versions ([GH-402](https://github.com/NVIDIA/warp/issues/402)).

## [1.5.0] - 2024-12-02

### Added

- Support for cooperative tile-based primitives using cuBLASDx and cuFFTDx, please see the tile
  [documentation](https://nvidia.github.io/warp/modules/tiles.html) for details.
- Expose a `reversed()` built-in for iterators ([GH-311](https://github.com/NVIDIA/warp/issues/311)).
- Support for saving Volumes into `.nvdb` files with the `save_to_nvdb` method.
- warp.fem: Add `wp.fem.Trimesh3D` and `wp.fem.Quadmesh3D` geometry types for 3D surfaces with new `example_distortion_energy` example.
- warp.fem: Add `"add"` option to `wp.fem.integrate()` for accumulating integration result to existing output.
- warp.fem: Add `"assembly"` option to `wp.fem.integrate()` for selecting between more memory-efficient or more
  computationally efficient integration algorithms.
- warp.fem: Add Nédélec (first kind) and Raviart-Thomas vector-valued function spaces
  providing conforming discretization of `curl` and `div` operators, respectively.
- warp.sim: Add a graph coloring module that supports converting trimesh into a vertex graph and applying coloring.
  The `wp.sim.ModelBuilder` now includes methods to color particles for use with `wp.sim.VBDIntegrator()`,
  users should call `builder.color()` before finalizing assets.
- warp.sim: Add support for a per-particle radius for soft-body triangle contact using the `wp.sim.Model.particle_radius`
  array ([docs](https://nvidia.github.io/warp/modules/sim.html#warp.sim.Model.particle_radius)), replacing the previous
  hard-coded value of 0.01 ([GH-329](https://github.com/NVIDIA/warp/issues/329)).
- Add a `particle_radius` parameter to `wp.sim.ModelBuilder.add_cloth_mesh()` and `wp.sim.ModelBuilder.add_cloth_grid()`
  to set a uniform radius for the added particles.
- Document `wp.array` attributes ([GH-364](https://github.com/NVIDIA/warp/issues/364)).
- Document time-to-compile tradeoffs when using vector component assignment statements in kernels.
- Add introductory Jupyter notebooks to the `notebooks` directory.

### Changed

- Drop support for Python 3.7; Python 3.8 is now the minimum-supported version.
- Promote the `wp.Int`, `wp.Float`, and `wp.Scalar` generic annotation types to the public API.
- warp.fem: Simplify querying neighboring cell quantities when integrating on sides using new
  `wp.fem.cells()`, `wp.fem.to_inner_cell()`, `wp.fem.to_outer_cell()` operators.
- Show an error message when the type returned by a function differs from its annotation, which would have led to the compilation stage failing.
- Clarify that `wp.randn()` samples a normal distribution of mean 0 and variance 1.
- Raise error when passing more than 32 variadic argument to the `wp.printf()` built-in.

### Fixed

- Fix `place` setting of paddle backend.
- warp.fem: Fix tri-cubic shape functions on quadrilateral meshes.
- warp.fem: Fix caching of integrand kernels when changing code-generation options.
- Fix `wp.expect_neq()` overloads missing for scalar types.
- Fix an error when a `wp.kernel` or a `wp.func` object is annotated to return a `None` value.
- Fix error when reading multi-volume, BLOSC-compressed `.nvdb` files.
- Fix `wp.printf()` erroring out when no variadic arguments are passed ([GH-333](https://github.com/NVIDIA/warp/issues/333)).
- Fix memory access issues in soft-rigid contact collisions ([GH-362](https://github.com/NVIDIA/warp/issues/362)).
- Fix gradient propagation for in-place addition/subtraction operations on custom vector-type arrays.
- Fix the OpenGL renderer's window not closing when clicking the X button.
- Fix the OpenGL renderer's camera snapping to a different direction from the initial camera's orientation when first looking around.
- Fix custom colors being ignored when rendering meshes in OpenGL ([GH-343](https://github.com/NVIDIA/warp/issues/343)).
- Fix topology updates not being supported by the the OpenGL renderer.

## [1.4.2] - 2024-11-13

### Changed

- Make the output of `wp.print()` in backward kernels consistent for all supported data types.

### Fixed

- Fix to relax the integer types expected when indexing arrays (regression in `1.3.0`).
- Fix printing vector and matrix adjoints in backward kernels.
- Fix kernel compile error when printing structs.
- Fix an incorrect user function being sometimes resolved when multiple overloads are available with array parameters with different `dtype` values.
- Fix error being raised when static and dynamic for-loops are written in sequence with the same iteration variable names ([GH-331](https://github.com/NVIDIA/warp/issues/331)).
- Fix an issue with the `Texture Write` node, used in the Mandelbrot Omniverse sample, sometimes erroring out in multi-GPU environments.
- Code generation of in-place multiplication and division operations (regression introduced in a69d061)([GH-342](https://github.com/NVIDIA/warp/issues/342)).

## [1.4.1] - 2024-10-15

### Fixed

- Fix `iter_reverse()` not working as expected for ranges with steps other than 1 ([GH-311](https://github.com/NVIDIA/warp/issues/311)).
- Fix potential out-of-bounds memory access when a `wp.sparse.BsrMatrix` object is reused for storing matrices of different shapes.
- Fix robustness to very low desired tolerance in `wp.fem.utils.symmetric_eigenvalues_qr`.
- Fix invalid code generation error messages when nesting dynamic and static for-loops.
- Fix caching of kernels with static expressions.
- Fix `ModelBuilder.add_builder(builder)` to correctly update `articulation_start` and thereby `articulation_count` when `builder` contains more than one articulation.
- Re-introduced the `wp.rand*()`, `wp.sample*()`, and `wp.poisson()` onto the Python scope to revert a breaking change.

## [1.4.0] - 2024-10-01

### Added

- Support for a new `wp.static(expr)` function that allows arbitrary Python expressions to be evaluated at the time of
  function/kernel definition ([docs](https://nvidia.github.io/warp/codegen.html#static-expressions)).
- Support for stream priorities to hint to the device that it should process pending work
  in high-priority streams over pending work in low-priority streams when possible
  ([docs](https://nvidia.github.io/warp/modules/concurrency.html#stream-priorities)).
- Adaptive sparse grid geometry to `warp.fem` ([docs](https://nvidia.github.io/warp/modules/fem.html#adaptivity)).
- Support for defining `wp.kernel` and `wp.func` objects from within closures.
- Support for defining multiple versions of kernels, functions, and structs without manually assigning unique keys.
- Support for default argument values for user functions decorated with `wp.func`.
- Allow passing custom launch dimensions to `jax_kernel()` ([GH-310](https://github.com/NVIDIA/warp/pull/310)).
- JAX interoperability examples for sharding and matrix multiplication ([docs](https://nvidia.github.io/warp/modules/interoperability.html#using-shardmap-for-distributed-computation)).
- Interoperability support for the PaddlePaddle ML framework ([GH-318](https://github.com/NVIDIA/warp/pull/318)).
- Support `wp.mod()` for vector types ([GH-282](https://github.com/NVIDIA/warp/issues/282)).
- Expose the modulo operator `%` to Python's runtime scalar and vector types.
- Support for fp64 `atomic_add`, `atomic_max`, and `atomic_min` ([GH-284](https://github.com/NVIDIA/warp/issues/284)).
- Support for quaternion indexing (e.g. `q.w`).
- Support shadowing builtin functions ([GH-308](https://github.com/NVIDIA/warp/issues/308)).
- Support for redefining function overloads.
- Add an ocean sample to the `omni.warp` extension.
- `warp.sim.VBDIntegrator` now supports body-particle collision.
- Add a [contributing guide](https://nvidia.github.io/warp/modules/contribution_guide.html) to the Sphinx docs .
- Add documentation for dynamic code generation ([docs](https://nvidia.github.io/warp/codegen.html#dynamic-kernel-creation)).

### Changed

- `wp.sim.Model.edge_indices` now includes boundary edges.
- Unexposed `wp.rand*()`, `wp.sample*()`, and `wp.poisson()` from the Python scope.
- Skip unused functions in module code generation, improving performance.
- Avoid reloading modules if their content does not change, improving performance.
- `wp.Mesh.points` is now a property instead of a raw data member, its reference can be changed after the mesh is initialized.
- Improve error message when invalid objects are referenced in a Warp kernel.
- `if`/`else`/`elif` statements with constant conditions are resolved at compile time with no branches being inserted in the generated code.
- Include all non-hidden builtins in the stub file.
- Improve accuracy of symmetric eigenvalues routine in `warp.fem`.

### Fixed

- Fix for `wp.func` erroring out when defining a `Tuple` as a return type hint ([GH-302](https://github.com/NVIDIA/warp/issues/302)).
- Fix array in-place op (`+=`, `-=`) adjoints to compute gradients correctly in the backwards pass
- Fix vector, matrix in-place assignment adjoints to compute gradients correctly in the backwards pass, e.g.: `v[1] = x`
- Fix a bug in which Python docstrings would be created as local function variables in generated code.
- Fix a bug with autograd array access validation in functions from different modules.
- Fix a rare crash during error reporting on some systems due to glibc mismatches.
- Handle `--num_tiles 1` in `example_render_opengl.py` ([GH-306](https://github.com/NVIDIA/warp/issues/306)).
- Fix the computation of body contact forces in `FeatherstoneIntegrator` when bodies and particles collide.
- Fix bug in `FeatherstoneIntegrator` where `eval_rigid_jacobian` could give incorrect results or reach an infinite
  loop when the body and joint indices were not in the same order. Added `Model.joint_ancestor` to fix the indexing
  from a joint to its parent joint in the articulation.
- Fix wrong vertex index passed to `add_edges()` called from `ModelBuilder.add_cloth_mesh()` ([GH-319](https://github.com/NVIDIA/warp/issues/319)).
- Add a workaround for uninitialized memory read warning in the `compute-sanitizer` initcheck tool when using `wp.Mesh`.
- Fix name clashes when Warp functions and structs are returned from Python functions multiple times.
- Fix name clashes between Warp functions and structs defined in different modules.
- Fix code generation errors when overloading generic kernels defined in a Python function.
- Fix issues with unrelated functions being treated as overloads (e.g., closures).
- Fix handling of `stream` argument in `array.__dlpack__()`.
- Fix a bug related to reloading CPU modules.
- Fix a crash when kernel functions are not found in CPU modules.
- Fix conditions not being evaluated as expected in `while` statements.
- Fix printing Boolean and 8-bit integer values.
- Fix array interface type strings used for Boolean and 8-bit integer values.
- Fix initialization error when setting struct members.
- Fix Warp not being initialized upon entering a `wp.Tape` context.
- Use `kDLBool` instead of `kDLUInt` for DLPack interop of Booleans.

## [1.3.3] - 2024-09-04

- Bug fixes
  - Fix an aliasing issue with zero-copy array initialization from NumPy introduced in Warp 1.3.0.
  - Fix `wp.Volume.load_from_numpy()` behavior when `bg_value` is a sequence of values ([GH-312](https://github.com/NVIDIA/warp/pull/312)).

## [1.3.2] - 2024-08-30

- Bug fixes
  - Fix accuracy of 3x3 SVD ``wp.svd3`` with fp64 numbers ([GH-281](https://github.com/NVIDIA/warp/issues/281)).
  - Fix module hashing when a kernel argument contained a struct array ([GH-287](https://github.com/NVIDIA/warp/issues/287)).
  - Fix a bug in `wp.bvh_query_ray()` where the direction instead of the reciprocal direction was used ([GH-288](https://github.com/NVIDIA/warp/issues/288)).
  - Fix errors when launching a CUDA graph after a module is reloaded. Modules that were used during graph capture
    will no longer be unloaded before the graph is released.
  - Fix a bug in `wp.sim.collide.triangle_closest_point_barycentric()` where the returned barycentric coordinates may be
    incorrect when the closest point lies on an edge.
  - Fix 32-bit overflow when array shape is specified using `np.int32`.
  - Fix handling of integer indices in the `input_output_mask` argument to `autograd.jacobian` and
    `autograd.jacobian_fd` ([GH-289](https://github.com/NVIDIA/warp/issues/289)).
  - Fix `ModelBuilder.collapse_fixed_joints()` to correctly update the body centers of mass and the
    `ModelBuilder.articulation_start` array.
  - Fix precedence of closure constants over global constants.
  - Fix quadrature point indexing in `wp.fem.ExplicitQuadrature` (regression from 1.3.0).
- Documentation improvements
  - Add missing return types for built-in functions.
  - Clarify that atomic operations also return the previous value.
  - Clarify that `wp.bvh_query_aabb()` returns parts that overlap the bounding volume.

## [1.3.1] - 2024-07-27

- Remove `wp.synchronize()` from PyTorch autograd function example
- `Tape.check_kernel_array_access()` and `Tape.reset_array_read_flags()` are now private methods.
- Fix reporting unmatched argument types

## [1.3.0] - 2024-07-25

- Warp Core improvements
  - Update to CUDA 12.x by default (requires NVIDIA driver 525 or newer), please see [README.md](https://github.com/nvidia/warp?tab=readme-ov-file#installing) for commands to install CUDA 11.x binaries for older drivers
  - Add information to the module load print outs to indicate whether a module was
  compiled `(compiled)`, loaded from the cache `(cached)`, or was unable to be
  loaded `(error)`.
  - `wp.config.verbose = True` now also prints out a message upon the entry to a `wp.ScopedTimer`.
  - Add `wp.clear_kernel_cache()` to the public API. This is equivalent to `wp.build.clear_kernel_cache()`.
  - Add code-completion support for `wp.config` variables.
  - Remove usage of a static task (thread) index for CPU kernels to address multithreading concerns ([GH-224](https://github.com/NVIDIA/warp/issues/224))
  - Improve error messages for unsupported Python operations such as sequence construction in kernels
  - Update `wp.matmul()` CPU fallback to use dtype explicitly in `np.matmul()` call
  - Add support for PEP 563's `from __future__ import annotations` ([GH-256](https://github.com/NVIDIA/warp/issues/256)).
  - Allow passing external arrays/tensors to `wp.launch()` directly via `__cuda_array_interface__` and `__array_interface__`, up to 2.5x faster conversion from PyTorch
  - Add faster Torch interop path using `return_ctype` argument to `wp.from_torch()`
  - Handle incompatible CUDA driver versions gracefully
  - Add `wp.abs()` and `wp.sign()` for vector types
  - Expose scalar arithmetic operators to Python's runtime (e.g.: `wp.float16(1.23) * wp.float16(2.34)`)
  - Add support for creating volumes with anisotropic transforms
  - Allow users to pass function arguments by keyword in a kernel using standard Python calling semantics
  - Add additional documentation and examples demonstrating `wp.copy()`, `wp.clone()`, and `array.assign()` differentiability
  - Add `__new__()` methods for all class `__del__()` methods to handle when a class instance is created but not instantiated before garbage collection
  - Implement the assignment operator for `wp.quat`
  - Make the geometry-related built-ins available only from within kernels
  - Rename the API-facing query types to remove their `_t` suffix: `wp.BVHQuery`, `wp.HashGridQuery`, `wp.MeshQueryAABB`, `wp.MeshQueryPoint`, and `wp.MeshQueryRay`
  - Add `wp.array(ptr=...)` to allow initializing arrays from pointer addresses inside of kernels ([GH-206](https://github.com/NVIDIA/warp/issues/206))

- `warp.autograd` improvements:
  - New `warp.autograd` module with utility functions `gradcheck()`, `jacobian()`, and `jacobian_fd()` for debugging kernel Jacobians ([docs](https://nvidia.github.io/warp/modules/differentiability.html#measuring-gradient-accuracy))
  - Add array overwrite detection, if `wp.config.verify_autograd_array_access` is true in-place operations on arrays on the Tape that could break gradient computation will be detected ([docs](https://nvidia.github.io/warp/modules/differentiability.html#array-overwrite-tracking))
  - Fix bug where modification of `@wp.func_replay` functions and native snippets would not trigger module recompilation
  - Add documentation for dynamic loop autograd limitations

- `warp.sim` improvements:
  - Improve memory usage and performance for rigid body contact handling when `self.rigid_mesh_contact_max` is zero (default behavior).
  - The `mask` argument to `wp.sim.eval_fk()` now accepts both integer and boolean arrays to mask articulations.
  - Fix handling of `ModelBuilder.joint_act` in `ModelBuilder.collapse_fixed_joints()` (affected floating-base systems)
  - Fix and improve implementation of `ModelBuilder.plot_articulation()` to visualize the articulation tree of a rigid-body mechanism
  - Fix ShapeInstancer `__new__()` method (missing instance return and `*args` parameter)
  - Fix handling of `upaxis` variable in `ModelBuilder` and the rendering thereof in `OpenGLRenderer`

- `warp.sparse` improvements:
  - Sparse matrix allocations (from `bsr_from_triplets()`, `bsr_axpy()`, etc.) can now be captured in CUDA graphs; exact number of non-zeros can be optionally requested asynchronously.
  - `bsr_assign()` now supports changing block shape (including CSR/BSR conversions)
  - Add Python operator overloads for common sparse matrix operations, e.g `A += 0.5 * B`, `y = x @ C`

- `warp.fem` new features and fixes:
  - Support for variable number of nodes per element
  - Global `wp.fem.lookup()` operator now supports `wp.fem.Tetmesh` and `wp.fem.Trimesh2D` geometries
  - Simplified defining custom subdomains (`wp.fem.Subdomain`), free-slip boundary conditions
  - New field types: `wp.fem.UniformField`, `wp.fem.ImplicitField` and `wp.fem.NonconformingField`
  - New `streamlines`, `magnetostatics` and `nonconforming_contact` examples, updated `mixed_elasticity` to use a nonlinear model
  - Function spaces can now export VTK-compatible cells for visualization
  - Fixed edge cases with NanoVDB function spaces
  - Fixed differentiability of `wp.fem.PicQuadrature` w.r.t. positions and measures

## [1.2.2] - 2024-07-04

- Fix hashing of replay functions and snippets
- Add additional documentation and examples demonstrating `wp.copy()`, `wp.clone()`, and `array.assign()` differentiability
- Add `__new__()` methods for all class `__del__()` methods to
  handle when a class instance is created but not instantiated before garbage collection.
- Add documentation for dynamic loop autograd limitations
- Allow users to pass function arguments by keyword in a kernel using standard Python calling semantics
- Implement the assignment operator for `wp.quat`

## [1.2.2] - 2024-07-04

- Support for NumPy >= 2.0

## [1.2.1] - 2024-06-14

- Fix generic function caching
- Fix Warp not being initialized when constructing arrays with `wp.array()`
- Fix `wp.is_mempool_access_supported()` not resolving the provided device arguments to `wp.context.Device`

## [1.2.0] - 2024-06-06

- Add a not-a-number floating-point constant that can be used as `wp.NAN` or `wp.nan`.
- Add `wp.isnan()`, `wp.isinf()`, and `wp.isfinite()` for scalars, vectors, matrices, etc.
- Improve kernel cache reuse by hashing just the local module constants. Previously, a
  module's hash was affected by all `wp.constant()` variables declared in a Warp program.
- Revised module compilation process to allow multiple processes to use the same kernel cache directory.
  Cached kernels will now be stored in hash-specific subdirectory.
- Add runtime checks for `wp.MarchingCubes` on field dimensions and size
- Fix memory leak in `wp.Mesh` BVH ([GH-225](https://github.com/NVIDIA/warp/issues/225))
- Use C++17 when building the Warp library and user kernels
- Increase PTX target architecture up to `sm_75` (from `sm_70`), enabling Turing ISA features
- Extended NanoVDB support (see `warp.Volume`):
  - Add support for data-agnostic index grids, allocation at voxel granularity
  - New `wp.volume_lookup_index()`, `wp.volume_sample_index()` and generic `wp.volume_sample()`/`wp.volume_lookup()`/`wp.volume_store()` kernel-level functions
  - Zero-copy aliasing of in-memory grids, support for multi-grid buffers
  - Grid introspection and blind data access capabilities
  - `warp.fem` can now work directly on NanoVDB grids using `warp.fem.Nanogrid`
  - Fixed `wp.volume_sample_v()` and `wp.volume_store_*()` adjoints
  - Prevent `wp.volume_store()` from overwriting grid background values
- Improve validation of user-provided fields and values in `warp.fem`
- Support headless rendering of `wp.render.OpenGLRenderer` via `pyglet.options["headless"] = True`
- `wp.render.RegisteredGLBuffer` can fall back to CPU-bound copying if CUDA/OpenGL interop is not available
- Clarify terms for external contributions, please see CONTRIBUTING.md for details
- Improve performance of `wp.sparse.bsr_mm()` by ~5x on benchmark problems
- Fix for XPBD incorrectly indexing into of joint actuations `joint_act` arrays
- Fix for mass matrix gradients computation in `wp.sim.FeatherstoneIntegrator()`
- Fix for handling of `--msvc_path` in build scripts
- Fix for `wp.copy()` params to record dest and src offset parameters on `wp.Tape()`
- Fix for `wp.randn()` to ensure return values are finite
- Fix for slicing of arrays with gradients in kernels
- Fix for function overload caching, ensure module is rebuilt if any function overloads are modified
- Fix for handling of `bool` types in generic kernels
- Publish CUDA 12.5 binaries for Hopper support, see https://github.com/nvidia/warp?tab=readme-ov-file#installing for details

## 1.1.1 - 2024-05-24

- `wp.init()` is no longer required to be called explicitly and will be performed on first call to the API
- Speed up `omni.warp.core`'s startup time

## [1.1.0] - 2024-05-09

- Support returning a value from `@wp.func_native` CUDA functions using type hints
- Improved differentiability of the `wp.sim.FeatherstoneIntegrator`
- Fix gradient propagation for rigid body contacts in `wp.sim.collide()`
- Added support for event-based timing, see `wp.ScopedTimer()`
- Added Tape visualization and debugging functions, see `wp.Tape.visualize()`
- Support constructing Warp arrays from objects that define the `__cuda_array_interface__` attribute
- Support copying a struct to another device, use `struct.to(device)` to migrate struct arrays
- Allow rigid shapes to not have any collisions with other shapes in `wp.sim.Model`
- Change default test behavior to test redundant GPUs (up to 2x)
- Test each example in an individual subprocess
- Polish and optimize various examples and tests
- Allow non-contiguous point arrays to be passed to `wp.HashGrid.build()`
- Upgrade LLVM to 18.1.3 for from-source builds and Linux x86-64 builds
- Build DLL source code as C++17 and require GCC 9.4 as a minimum
- Array clone, assign, and copy are now differentiable
- Use `Ruff` for formatting and linting
- Various documentation improvements (infinity, math constants, etc.)
- Improve URDF importer, handle joint armature
- Allow builtins.bool to be used in Warp data structures
- Use external gradient arrays in backward passes when passed to `wp.launch()`
- Add Conjugate Residual linear solver, see `wp.optim.linear.cr()`
- Fix propagation of gradients on aliased copy of variables in kernels
- Facilitate debugging and speed up `import warp` by eliminating raising any exceptions
- Improve support for nested vec/mat assignments in structs
- Recommend Python 3.9 or higher, which is required for JAX and soon PyTorch.
- Support gradient propagation for indexing sliced multi-dimensional arrays, i.e. `a[i][j]` vs. `a[i, j]`
- Provide an informative message if setting DLL C-types failed, instructing to try rebuilding the library

## 1.0.3 - 2024-04-17

- Add a `support_level` entry to the configuration file of the extensions

## [1.0.2] - 2024-03-22

- Make examples runnable from any location
- Fix the examples not running directly from their Python file
- Add the example gallery to the documentation
- Update `README.md` examples USD location
- Update `example_graph_capture.py` description

## [1.0.1] - 2024-03-15

- Document Device `total_memory` and `free_memory`
- Documentation for allocators, streams, peer access, and generics
- Changed example output directory to current working directory
- Added `python -m warp.examples.browse` for browsing the examples folder
- Print where the USD stage file is being saved
- Added `examples/optim/example_walker.py` sample
- Make the drone example not specific to USD
- Reduce the time taken to run some examples
- Optimise rendering points with a single colour
- Clarify an error message around needing USD
- Raise exception when module is unloaded during graph capture
- Added `wp.synchronize_event()` for blocking the host thread until a recorded event completes
- Flush C print buffers when ending `stdout` capture
- Remove more unneeded CUTLASS files
- Allow setting mempool release threshold as a fractional value

## [1.0.0] - 2024-03-07

- Add `FeatherstoneIntegrator` which provides more stable simulation of articulated rigid body dynamics in generalized coordinates (`State.joint_q` and `State.joint_qd`)
- Introduce `warp.sim.Control` struct to store control inputs for simulations (optional, by default the `Model` control inputs are used as before); integrators now have a different simulation signature: `integrator.simulate(model: Model, state_in: State, state_out: State, dt: float, control: Control)`
- `joint_act` can now behave in 3 modes: with `joint_axis_mode` set to `JOINT_MODE_FORCE` it behaves as a force/torque, with `JOINT_MODE_VELOCITY` it behaves as a velocity target, and with `JOINT_MODE_POSITION` it behaves as a position target; `joint_target` has been removed
- Add adhesive contact to Euler integrators via `Model.shape_materials.ka` which controls the contact distance at which the adhesive force is applied
- Improve handling of visual/collision shapes in URDF importer so visual shapes are not involved in contact dynamics
- Experimental JAX kernel callback support
- Improve module load exception message
- Add `wp.ScopedCapture`
- Removing `enable_backward` warning for callables
- Copy docstrings and annotations from wrapped kernels, functions, structs

## [0.15.1] - 2024-03-05

- Add examples assets to the wheel packages
- Fix broken image link in documentation
- Fix codegen for custom grad functions calling their respective forward functions
- Fix custom grad function handling for functions that have no outputs
- Fix issues when `wp.config.quiet = True`

## [0.15.0] - 2024-03-04

- Add thumbnails to examples gallery
- Apply colored lighting to examples
- Moved `examples` directory under `warp/`
- Add example usage to `python -m warp.tests --help`
- Adding `torch.autograd.function` example + docs
- Add error-checking to array shapes during creation
- Adding `example_graph_capture`
- Add a Diffsim Example of a Drone
- Fix `verify_fp` causing compiler errors and support CPU kernels
- Fix to enable `matmul` to be called in CUDA graph capture
- Enable mempools by default
- Update `wp.launch` to support tuple args
- Fix BiCGSTAB and GMRES producing NaNs when converging early
- Fix warning about backward codegen being disabled in `test_fem`
- Fix `assert_np_equal` when NaN's and tolerance are involved
- Improve error message to discern between CUDA being disabled or not supported
- Support cross-module functions with user-defined gradients
- Suppress superfluous CUDA error when ending capture after errors
- Make output during initialization atomic
- Add `warp.config.max_unroll`, fix custom gradient unrolling
- Support native replay snippets using `@wp.func_native(snippet, replay_snippet=replay_snippet)`
- Look for the CUDA Toolkit in default locations if the `CUDA_PATH` environment variable or `--cuda_path` build option are not used
- Added `wp.ones()` to efficiently create one-initialized arrays
- Rename `wp.config.graph_capture_module_load_default` to `wp.config.enable_graph_capture_module_load_by_default`

## 0.14.0 - 2024-02-19

- Add support for CUDA pooled (stream-ordered) allocators
  - Support memory allocation during graph capture
  - Support copying non-contiguous CUDA arrays during graph capture
  - Improved memory allocation/deallocation performance with pooled allocators
  - Use `wp.config.enable_mempools_at_init` to enable pooled allocators during Warp initialization (if supported)
  - `wp.is_mempool_supported()` - check if a device supports pooled allocators
  - `wp.is_mempool_enabled()`, `wp.set_mempool_enabled()` - enable or disable pooled allocators per device
  - `wp.set_mempool_release_threshold()`, `wp.get_mempool_release_threshold()` - configure memory pool release threshold
- Add support for direct memory access between devices
  - Improved peer-to-peer memory transfer performance if access is enabled
  - Caveat: enabling peer access may impact memory allocation/deallocation performance and increase memory consumption
  - `wp.is_peer_access_supported()` - check if the memory of a device can be accessed by a peer device
  - `wp.is_peer_access_enabled()`, `wp.set_peer_access_enabled()` - manage peer access for memory allocated using default CUDA allocators
  - `wp.is_mempool_access_supported()` - check if the memory pool of a device can be accessed by a peer device
  - `wp.is_mempool_access_enabled()`, `wp.set_mempool_access_enabled()` - manage access for memory allocated using pooled CUDA allocators
- Refined stream synchronization semantics
  - `wp.ScopedStream` can synchronize with the previous stream on entry and/or exit (only sync on entry by default)
  - Functions taking an optional stream argument do no implicit synchronization for max performance (e.g., `wp.copy()`, `wp.launch()`, `wp.capture_launch()`)
- Support for passing a custom `deleter` argument when constructing arrays
  - Deprecation of `owner` argument - use `deleter` to transfer ownership
- Optimizations for various core API functions (e.g., `wp.zeros()`, `wp.full()`, and more)
- Fix `wp.matmul()` to always use the correct CUDA context
- Fix memory leak in BSR transpose
- Fix stream synchronization issues when copying non-contiguous arrays
- API change: `wp.matmul()` no longer accepts a device as a parameter; instead, it infers the correct device from the arrays being multiplied
- Updated DLPack utilities to the latest published standard
  - External arrays can be imported into Warp directly, e.g., `wp.from_dlpack(external_array)`
  - Warp arrays can be exported to consumer frameworks directly, e.g., `jax.dlpack.from_dlpack(warp_array)`
  - Added CUDA stream synchronization for CUDA arrays
  - The original DLPack protocol can still be used for better performance when stream synchronization is not required, see interoperability docs for details
  - `warp.to_dlpack()` is about 3-4x faster in common cases
  - `warp.from_dlpack()` is about 2x faster when called with a DLPack capsule
  - Fixed a small CPU memory leak related to DLPack interop
- Improved performance of creating arrays

## 0.13.1 - 2024-02-22

- Ensure that the results from the `Noise Deform` are deterministic across different Kit sessions

## [0.13.0] - 2024-02-16

- Update the license to *NVIDIA Software License*, allowing commercial use (see `LICENSE.md`)
- Add `CONTRIBUTING.md` guidelines (for NVIDIA employees)
- Hash CUDA `snippet` and `adj_snippet` strings to fix caching
- Fix `build_docs.py` on Windows
- Add missing `.py` extension to `warp/tests/walkthrough_debug`
- Allow `wp.bool` usage in vector and matrix types

## 0.12.0 - 2024-02-05

- Add a warning when the `enable_backward` setting is set to `False` upon calling `wp.Tape.backward()`
- Fix kernels not being recompiled as expected when defined using a closure
- Change the kernel cache appauthor subdirectory to just "NVIDIA"
- Ensure that gradients attached to PyTorch tensors have compatible strides when calling `wp.from_torch()`
- Add a `Noise Deform` node for OmniGraph that deforms points using a perlin/curl noise

## [0.11.0] - 2024-01-23

- Re-release 1.0.0-beta.7 as a non-pre-release 0.11.0 version so it gets selected by `pip install warp-lang`.
- Introducing a new versioning and release process, detailed in `PACKAGING.md` and resembling that of [Python itself](https://devguide.python.org/developer-workflow/development-cycle/#devcycle):
  - The 0.11 release(s) can be found on the `release-0.11` branch.
  - Point releases (if any) go on the same minor release branch and only contain bug fixes, not new features.
  - The `public` branch, previously used to merge releases into and corresponding with the GitHub `main` branch, is retired.

## 1.0.0-beta.7 - 2024-01-23

- Ensure captures are always enclosed in `try`/`finally`
- Only include .py files from the warp subdirectory into wheel packages
- Fix an extension's sample node failing at parsing some version numbers
- Allow examples to run without USD when possible
- Add a setting to disable the main Warp menu in Kit
- Add iterative linear solvers, see `wp.optim.linear.cg`, `wp.optim.linear.bicgstab`, `wp.optim.linear.gmres`, and `wp.optim.linear.LinearOperator`
- Improve error messages around global variables
- Improve error messages around mat/vec assignments
- Support conversion of scalars to native/ctypes, e.g.: `float(wp.float32(1.23))` or `ctypes.c_float(wp.float32(1.23))`
- Add a constant for infinity, see `wp.inf`
- Add a FAQ entry about array assignments
- Add a mass spring cage diff simulation example, see `examples/example_diffsim_mass_spring_cage.py`
- Add `-s`, `--suite` option for only running tests belonging to the given suites
- Fix common spelling mistakes
- Fix indentation of generated code
- Show deprecation warnings only once
- Improve `wp.render.OpenGLRenderer`
- Create the extension's symlink to the *core library* at runtime
- Fix some built-ins failing to compile the backward pass when nested inside if/else blocks
- Update examples with the new variants of the mesh query built-ins
- Fix type members that weren't zero-initialized
- Fix missing adjoint function for `wp.mesh_query_ray()`

## [1.0.0-beta.6] - 2024-01-10

- Do not create CPU copy of grad array when calling `array.numpy()`
- Fix `assert_np_equal()` bug
- Support Linux AArch64 platforms, including Jetson/Tegra devices
- Add parallel testing runner (invoke with `python -m warp.tests`, use `warp/tests/unittest_serial.py` for serial testing)
- Fix support for function calls in `range()`
- `wp.matmul()` adjoints now accumulate
- Expand available operators (e.g. vector @ matrix, scalar as dividend) and improve support for calling native built-ins
- Fix multi-gpu synchronization issue in `sparse.py`
- Add depth rendering to `wp.render.OpenGLRenderer`, document `wp.render`
- Make `wp.atomic_min()`, `wp.atomic_max()` differentiable
- Fix error reporting using the exact source segment
- Add user-friendly mesh query overloads, returning a struct instead of overwriting parameters
- Address multiple differentiability issues
- Fix backpropagation for returning array element references
- Support passing the return value to adjoints
- Add point basis space and explicit point-based quadrature for `wp.fem`
- Support overriding the LLVM project source directory path using `build_lib.py --build_llvm --llvm_source_path=`
- Fix the error message for accessing non-existing attributes
- Flatten faces array for Mesh constructor in URDF parser

## [1.0.0-beta.5] - 2023-11-22

- Fix for kernel caching when function argument types change
- Fix code-gen ordering of dependent structs
- Fix for `wp.Mesh` build on MGPU systems
- Fix for name clash bug with adjoint code: https://github.com/NVIDIA/warp/issues/154
- Add `wp.frac()` for returning the fractional part of a floating point value
- Add support for custom native CUDA snippets using `@wp.func_native` decorator
- Add support for batched matmul with batch size > 2^16-1
- Add support for transposed CUTLASS `wp.matmul()` and additional error checking
- Add support for quad and hex meshes in `wp.fem`
- Detect and warn when C++ runtime doesn't match compiler during build, e.g.: ``libstdc++.so.6: version `GLIBCXX_3.4.30' not found``
- Documentation update for `wp.BVH`
- Documentation and simplified API for runtime kernel specialization `wp.Kernel`

## 1.0.0-beta.4 - 2023-11-01

- Add `wp.cbrt()` for cube root calculation
- Add `wp.mesh_furthest_point_no_sign()` to compute furthest point on a surface from a query point
- Add support for GPU BVH builds, 10-100x faster than CPU builds for large meshes
- Add support for chained comparisons, i.e.: `0 < x < 2`
- Add support for running `wp.fem` examples headless
- Fix for unit test determinism
- Fix for possible GC collection of array during graph capture
- Fix for `wp.utils.array_sum()` output initialization when used with vector types
- Coverage and documentation updates

## 1.0.0-beta.3 - 2023-10-19

- Add support for code coverage scans (test_coverage.py), coverage at 85% in `omni.warp.core`
- Add support for named component access for vector types, e.g.: `a = v.x`
- Add support for lvalue expressions, e.g.: `array[i] += b`
- Add casting constructors for matrix and vector types
- Add support for `type()` operator that can be used to return type inside kernels
- Add support for grid-stride kernels to support kernels with > 2^31-1 thread blocks
- Fix for multi-process initialization warnings
- Fix alignment issues with empty `wp.struct`
- Fix for return statement warning with tuple-returning functions
- Fix for `wp.batched_matmul()` registering the wrong function in the Tape
- Fix and document for `wp.sim` forward + inverse kinematics
- Fix for `wp.func` to return a default value if function does not return on all control paths
- Refactor `wp.fem` support for new basis functions, decoupled function spaces
- Optimizations for `wp.noise` functions, up to 10x faster in most cases
- Optimizations for `type_size_in_bytes()` used in array construction'

### Breaking Changes

- To support grid-stride kernels, `wp.tid()` can no longer be called inside `wp.func` functions.

## 1.0.0-beta.2 - 2023-09-01

- Fix for passing bool into `wp.func` functions
- Fix for deprecation warnings appearing on `stderr`, now redirected to `stdout`
- Fix for using `for i in wp.hash_grid_query(..)` syntax

## 1.0.0-beta.1 - 2023-08-29

- Fix for `wp.float16` being passed as kernel arguments
- Fix for compile errors with kernels using structs in backward pass
- Fix for `wp.Mesh.refit()` not being CUDA graph capturable due to synchronous temp. allocs
- Fix for dynamic texture example flickering / MGPU crashes demo in Kit by reusing `ui.DynamicImageProvider` instances
- Fix for a regression that disabled bundle change tracking in samples
- Fix for incorrect surface velocities when meshes are deforming in `OgnClothSimulate`
- Fix for incorrect lower-case when setting USD stage "up_axis" in examples
- Fix for incompatible gradient types when wrapping PyTorch tensor as a vector or matrix type
- Fix for adding open edges when building cloth constraints from meshes in `wp.sim.ModelBuilder.add_cloth_mesh()`
- Add support for `wp.fabricarray` to directly access Fabric data from Warp kernels, see https://docs.omniverse.nvidia.com/kit/docs/usdrt/latest/docs/usdrt_prim_selection.html for examples
- Add support for user defined gradient functions, see `@wp.func_replay`, and `@wp.func_grad` decorators
- Add support for more OG attribute types in `omni.warp.from_omni_graph()`
- Add support for creating NanoVDB `wp.Volume` objects from dense NumPy arrays
- Add support for `wp.volume_sample_grad_f()` which returns the value + gradient efficiently from an NVDB volume
- Add support for LLVM fp16 intrinsics for half-precision arithmetic
- Add implementation of stochastic gradient descent, see `wp.optim.SGD`
- Add `wp.fem` framework for solving weak-form PDE problems (see https://nvidia.github.io/warp/modules/fem.html)
- Optimizations for `omni.warp` extension load time (2.2s to 625ms cold start)
- Make all `omni.ui` dependencies optional so that Warp unit tests can run headless
- Deprecation of `wp.tid()` outside of kernel functions, users should pass `tid()` values to `wp.func` functions explicitly
- Deprecation of `wp.sim.Model.flatten()` for returning all contained tensors from the model
- Add support for clamping particle max velocity in `wp.sim.Model.particle_max_velocity`
- Remove dependency on `urdfpy` package, improve MJCF parser handling of default values

## [0.10.1] - 2023-07-25

- Fix for large multidimensional kernel launches (> 2^32 threads)
- Fix for module hashing with generics
- Fix for unrolling loops with break or continue statements (will skip unrolling)
- Fix for passing boolean arguments to build_lib.py (previously ignored)
- Fix build warnings on Linux
- Fix for creating array of structs from NumPy structured array
- Fix for regression on kernel load times in Kit when using `wp.sim`
- Update `wp.array.reshape()` to handle `-1` dimensions
- Update margin used by for mesh queries when using `wp.sim.create_soft_body_contacts()`
- Improvements to gradient handling with `wp.from_torch()`, `wp.to_torch()` plus documentation

## 0.10.0 - 2023-07-05

- Add support for macOS universal binaries (x86 + aarch64) for M1+ support
- Add additional methods for SDF generation please see the following new methods:
  - `wp.mesh_query_point_nosign()` - closest point query with no sign determination
  - `wp.mesh_query_point_sign_normal()` - closest point query with sign from angle-weighted normal
  - `wp.mesh_query_point_sign_winding_number()` - closest point query with fast winding number sign determination
- Add CSR/BSR sparse matrix support, see `wp.sparse` module:
  - `wp.sparse.BsrMatrix`
  - `wp.sparse.bsr_zeros()`, `wp.sparse.bsr_set_from_triplets()` for construction
  - `wp.sparse.bsr_mm()`, `wp.sparse_bsr_mv()` for matrix-matrix and matrix-vector products respectively
- Add array-wide utilities:
  - `wp.utils.array_scan()` - prefix sum (inclusive or exclusive)
  - `wp.utils.array_sum()` - sum across array
  - `wp.utils.radix_sort_pairs()` - in-place radix sort (key,value) pairs
- Add support for calling `@wp.func` functions from Python (outside of kernel scope)
- Add support for recording kernel launches using a `wp.Launch` object that can be replayed with low overhead, use `wp.launch(..., record_cmd=True)` to generate a command object
- Optimizations for `wp.struct` kernel arguments, up to 20x faster launches for kernels with large structs or number of params
- Refresh USD samples to use bundle based workflow + change tracking
- Add Python API for manipulating mesh and point bundle data in OmniGraph, see `omni.warp.nodes` module, see `omni.warp.nodes.mesh_create_bundle()`, `omni.warp.nodes.mesh_get_points()`, etc
- Improvements to `wp.array`:
  - Fix a number of array methods misbehaving with empty arrays
  - Fix a number of bugs and memory leaks related to gradient arrays
  - Fix array construction when creating arrays in pinned memory from a data source in pageable memory
  - `wp.empty()` no longer zeroes-out memory and returns an uninitialized array, as intended
  - `array.zero_()` and `array.fill_()` work with non-contiguous arrays
  - Support wrapping non-contiguous NumPy arrays without a copy
  - Support preserving the outer dimensions of NumPy arrays when wrapping them as Warp arrays of vector or matrix types
  - Improve PyTorch and DLPack interop with Warp arrays of arbitrary vectors and matrices
  - `array.fill_()` can now take lists or other sequences when filling arrays of vectors or matrices, e.g. `arr.fill_([[1, 2], [3, 4]])`
  - `array.fill_()` now works with arrays of structs (pass a struct instance)
  - `wp.copy()` gracefully handles copying between non-contiguous arrays on different devices
  - Add `wp.full()` and `wp.full_like()`, e.g., `a = wp.full(shape, value)`
  - Add optional `device` argument to `wp.empty_like()`, `wp.zeros_like()`, `wp.full_like()`, and `wp.clone()`
  - Add `indexedarray` methods `.zero_()`, `.fill_()`, and `.assign()`
  - Fix `indexedarray` methods `.numpy()` and `.list()`
  - Fix `array.list()` to work with arrays of any Warp data type
  - Fix `array.list()` synchronization issue with CUDA arrays
  - `array.numpy()` called on an array of structs returns a structured NumPy array with named fields
  - Improve the performance of creating arrays
- Fix for `Error: No module named 'omni.warp.core'` when running some Kit configurations (e.g.: stubgen)
- Fix for `wp.struct` instance address being included in module content hash
- Fix codegen with overridden function names
- Fix for kernel hashing so it occurs after code generation and before loading to fix a bug with stale kernel cache
- Fix for `wp.BVH.refit()` when executed on the CPU
- Fix adjoint of `wp.struct` constructor
- Fix element accessors for `wp.float16` vectors and matrices in Python
- Fix `wp.float16` members in structs
- Remove deprecated `wp.ScopedCudaGuard()`, please use `wp.ScopedDevice()` instead

## [0.9.0] - 2023-06-01

- Add support for in-place modifications to vector, matrix, and struct types inside kernels (will warn during backward pass with `wp.verbose` if using gradients)
- Add support for step-through VSCode debugging of kernel code with standalone LLVM compiler, see `wp.breakpoint()`, and `walkthrough_debug.py`
- Add support for default values on built-in functions
- Add support for multi-valued `@wp.func` functions
- Add support for `pass`, `continue`, and `break` statements
- Add missing `__sincos_stret` symbol for macOS
- Add support for gradient propagation through `wp.Mesh.points`, and other cases where arrays are passed to native functions
- Add support for Python `@` operator as an alias for `wp.matmul()`
- Add XPBD support for particle-particle collision
- Add support for individual particle radii: `ModelBuilder.add_particle` has a new `radius` argument, `Model.particle_radius` is now a Warp array
- Add per-particle flags as a `Model.particle_flags` Warp array, introduce `PARTICLE_FLAG_ACTIVE` to define whether a particle is being simulated and participates in contact dynamics
- Add support for Python bitwise operators `&`, `|`, `~`, `<<`, `>>`
- Switch to using standalone LLVM compiler by default for `cpu` devices
- Split `omni.warp` into `omni.warp.core` for Omniverse applications that want to use the Warp Python module with minimal additional dependencies
- Disable kernel gradient generation by default inside Omniverse for improved compile times
- Fix for bounds checking on element access of vector/matrix types
- Fix for stream initialization when a custom (non-primary) external CUDA context has been set on the calling thread
- Fix for duplicate `@wp.struct` registration during hot reload
- Fix for array `unot()` operator so kernel writers can use `if not array:` syntax
- Fix for case where dynamic loops are nested within unrolled loops
- Change `wp.hash_grid_point_id()` now returns -1 if the `wp.HashGrid` has not been reserved before
- Deprecate `wp.Model.soft_contact_distance` which is now replaced by `wp.Model.particle_radius`
- Deprecate single scalar particle radius (should be a per-particle array)

## 0.8.2 - 2023-04-21

- Add `ModelBuilder.soft_contact_max` to control the maximum number of soft contacts that can be registered. Use `Model.allocate_soft_contacts(new_count)` to change count on existing `Model` objects.
- Add support for `bool` parameters
- Add support for logical boolean operators with `int` types
- Fix for `wp.quat()` default constructor
- Fix conditional reassignments
- Add sign determination using angle weighted normal version of `wp.mesh_query_point()` as `wp.mesh_query_sign_normal()`
- Add sign determination using winding number of `wp.mesh_query_point()` as `wp.mesh_query_sign_winding_number()`
- Add query point without sign determination `wp.mesh_query_no_sign()`

## 0.8.1 - 2023-04-13

- Fix for regression when passing flattened numeric lists as matrix arguments to kernels
- Fix for regressions when passing `wp.struct` types with uninitialized (`None`) member attributes

## 0.8.0 - 2023-04-05

- Add `Texture Write` node for updating dynamic RTX textures from Warp kernels / nodes
- Add multi-dimensional kernel support to Warp Kernel Node
- Add `wp.load_module()` to pre-load specific modules (pass `recursive=True` to load recursively)
- Add `wp.poisson()` for sampling Poisson distributions
- Add support for UsdPhysics schema see `wp.sim.parse_usd()`
- Add XPBD rigid body implementation plus diff. simulation examples
- Add support for standalone CPU compilation (no host-compiler) with LLVM backed, enable with `--standalone` build option
- Add support for per-timer color in `wp.ScopedTimer()`
- Add support for row-based construction of matrix types outside of kernels
- Add support for setting and getting row vectors for Python matrices, see `matrix.get_row()`, `matrix.set_row()`
- Add support for instantiating `wp.struct` types within kernels
- Add support for indexed arrays, `slice = array[indices]` will now generate a sparse slice of array data
- Add support for generic kernel params, use `def compute(param: Any):`
- Add support for `with wp.ScopedDevice("cuda") as device:` syntax (same for `wp.ScopedStream()`, `wp.Tape()`)
- Add support for creating custom length vector/matrices inside kernels, see `wp.vector()`, and `wp.matrix()`
- Add support for creating identity matrices in kernels with, e.g.: `I = wp.identity(n=3, dtype=float)`
- Add support for unary plus operator (`wp.pos()`)
- Add support for `wp.constant` variables to be used directly in Python without having to use `.val` member
- Add support for nested `wp.struct` types
- Add support for returning `wp.struct` from functions
- Add `--quick` build for faster local dev. iteration (uses a reduced set of SASS arches)
- Add optional `requires_grad` parameter to `wp.from_torch()` to override gradient allocation
- Add type hints for generic vector / matrix types in Python stubs
- Add support for custom user function recording in `wp.Tape()`
- Add support for registering CUTLASS `wp.matmul()` with tape backward pass
- Add support for grids with > 2^31 threads (each dimension may be up to INT_MAX in length)
- Add CPU fallback for `wp.matmul()`
- Optimizations for `wp.launch()`, up to 3x faster launches in common cases
- Fix `wp.randf()` conversion to float to reduce bias for uniform sampling
- Fix capture of `wp.func` and `wp.constant` types from inside Python closures
- Fix for CUDA on WSL
- Fix for matrices in structs
- Fix for transpose indexing for some non-square matrices
- Enable Python faulthandler by default
- Update to VS2019

### Breaking Changes

- `wp.constant` variables can now be treated as their true type, accessing the underlying value through `constant.val` is no longer supported
- `wp.sim.model.ground_plane` is now a `wp.array` to support gradient, users should call `builder.set_ground_plane()` to create the ground 
- `wp.sim` capsule, cones, and cylinders are now aligned with the default USD up-axis

## 0.7.2 - 2023-02-15

- Reduce test time for vec/math types
- Clean-up CUDA disabled build pipeline
- Remove extension.gen.toml to make Kit packages Python version independent
- Handle additional cases for array indexing inside Python

## 0.7.1 - 2023-02-14

- Disabling some slow tests for Kit
- Make unit tests run on first GPU only by default

## [0.7.0] - 2023-02-13

- Add support for arbitrary length / type vector and matrices e.g.: `wp.vec(length=7, dtype=wp.float16)`, see `wp.vec()`, and `wp.mat()`
- Add support for `array.flatten()`, `array.reshape()`, and `array.view()` with NumPy semantics
- Add support for slicing `wp.array` types in Python
- Add `wp.from_ptr()` helper to construct arrays from an existing allocation
- Add support for `break` statements in ranged-for and while loops (backward pass support currently not implemented)
- Add built-in mathematic constants, see `wp.pi`, `wp.e`, `wp.log2e`, etc.
- Add built-in conversion between degrees and radians, see `wp.degrees()`, `wp.radians()`
- Add security pop-up for Kernel Node
- Improve error handling for kernel return values

## 0.6.3 - 2023-01-31

- Add DLPack utilities, see `wp.from_dlpack()`, `wp.to_dlpack()`
- Add Jax utilities, see `wp.from_jax()`, `wp.to_jax()`, `wp.device_from_jax()`, `wp.device_to_jax()`
- Fix for Linux Kit extensions OM-80132, OM-80133

## 0.6.2 - 2023-01-19

- Updated `wp.from_torch()` to support more data types
- Updated `wp.from_torch()` to automatically determine the target Warp data type if not specified
- Updated `wp.from_torch()` to support non-contiguous tensors with arbitrary strides
- Add CUTLASS integration for dense GEMMs, see `wp.matmul()` and `wp.matmul_batched()`
- Add QR and Eigen decompositions for `mat33` types, see `wp.qr3()`, and `wp.eig3()`
- Add default (zero) constructors for matrix types
- Add a flag to suppress all output except errors and warnings (set `wp.config.quiet = True`)
- Skip recompilation when Kernel Node attributes are edited
- Allow optional attributes for Kernel Node
- Allow disabling backward pass code-gen on a per-kernel basis, use `@wp.kernel(enable_backward=False)`
- Replace Python `imp` package with `importlib`
- Fix for quaternion slerp gradients (`wp.quat_slerp()`)

## 0.6.1 - 2022-12-05

- Fix for non-CUDA builds
- Fix strides computation in array_t constructor, fixes a bug with accessing mesh indices through mesh.indices[]
- Disable backward pass code generation for kernel node (4-6x faster compilation)
- Switch to linbuild for universal Linux binaries (affects TeamCity builds only)

## 0.6.0 - 2022-11-28

- Add support for CUDA streams, see `wp.Stream`, `wp.get_stream()`, `wp.set_stream()`, `wp.synchronize_stream()`, `wp.ScopedStream`
- Add support for CUDA events, see `wp.Event`, `wp.record_event()`, `wp.wait_event()`, `wp.wait_stream()`, `wp.Stream.record_event()`, `wp.Stream.wait_event()`, `wp.Stream.wait_stream()`
- Add support for PyTorch stream interop, see `wp.stream_from_torch()`, `wp.stream_to_torch()`
- Add support for allocating host arrays in pinned memory for asynchronous data transfers, use `wp.array(..., pinned=True)` (default is non-pinned)
- Add support for direct conversions between all scalar types, e.g.: `x = wp.uint8(wp.float64(3.0))`
- Add per-module option to enable fast math, use `wp.set_module_options({"fast_math": True})`, fast math is now *disabled* by default
- Add support for generating CUBIN kernels instead of PTX on systems with older drivers
- Add user preference options for CUDA kernel output ("ptx" or "cubin", e.g.: `wp.config.cuda_output = "ptx"` or per-module `wp.set_module_options({"cuda_output": "ptx"})`)
- Add kernel node for OmniGraph
- Add `wp.quat_slerp()`, `wp.quat_to_axis_angle()`, `wp.rotate_rodriquez()` and adjoints for all remaining quaternion operations
- Add support for unrolling for-loops when range is a `wp.constant`
- Add support for arithmetic operators on built-in vector / matrix types outside of `wp.kernel`
- Add support for multiple solution variables in `wp.optim` Adam optimization
- Add nested attribute support for `wp.struct` attributes
- Add missing adjoint implementations for spatial math types, and document all functions with missing adjoints
- Add support for retrieving NanoVDB tiles and voxel size, see `wp.Volume.get_tiles()`, and `wp.Volume.get_voxel_size()`
- Add support for store operations on integer NanoVDB volumes, see `wp.volume_store_i()`
- Expose `wp.Mesh` points, indices, as arrays inside kernels, see `wp.mesh_get()`
- Optimizations for `wp.array` construction, 2-3x faster on average
- Optimizations for URDF import
- Fix various deployment issues by statically linking with all CUDA libs
- Update warp.so/warp.dll to CUDA Toolkit 11.5

## 0.5.1 - 2022-11-01

- Fix for unit tests in Kit

## [0.5.0] - 2022-10-31

- Add smoothed particle hydrodynamics (SPH) example, see `example_sph.py`
- Add support for accessing `array.shape` inside kernels, e.g.: `width = arr.shape[0]`
- Add dependency tracking to hot-reload modules if dependencies were modified
- Add lazy acquisition of CUDA kernel contexts (save ~300Mb of GPU memory in MGPU environments)
- Add BVH object, see `wp.Bvh` and `bvh_query_ray()`, `bvh_query_aabb()` functions
- Add component index operations for `spatial_vector`, `spatial_matrix` types
- Add `wp.lerp()` and `wp.smoothstep()` builtins
- Add `wp.optim` module with implementation of the Adam optimizer for float and vector types
- Add support for transient Python modules (fix for Houdini integration)
- Add `wp.length_sq()`, `wp.trace()` for vector / matrix types respectively
- Add missing adjoints for `wp.quat_rpy()`, `wp.determinant()`
- Add `wp.atomic_min()`, `wp.atomic_max()` operators
- Add vectorized version of `wp.sim.model.add_cloth_mesh()`
- Add NVDB volume allocation API, see `wp.Volume.allocate()`, and `wp.Volume.allocate_by_tiles()`
- Add NVDB volume write methods, see `wp.volume_store_i()`, `wp.volume_store_f()`, `wp.volume_store_v()`
- Add MGPU documentation
- Add example showing how to compute Jacobian of multiple environments in parallel, see `example_jacobian_ik.py`
- Add `wp.Tape.zero()` support for `wp.struct` types
- Make SampleBrowser an optional dependency for Kit extension
- Make `wp.Mesh` object accept both 1d and 2d arrays of face vertex indices
- Fix for reloading of class member kernel / function definitions using `importlib.reload()`
- Fix for hashing of `wp.constants()` not invalidating kernels
- Fix for reload when multiple `.ptx` versions are present
- Improved error reporting during code-gen

## [0.4.3] - 2022-09-20

- Update all samples to use GPU interop path by default
- Fix for arrays > 2GB in length
- Add support for per-vertex USD mesh colors with `wp.render` class

## 0.4.2 - 2022-09-07

- Register Warp samples to the sample browser in Kit
- Add NDEBUG flag to release mode kernel builds
- Fix for particle solver node when using a large number of particles
- Fix for broken cameras in Warp sample scenes

## 0.4.1 - 2022-08-30

- Add geometry sampling methods, see `wp.sample_unit_cube()`, `wp.sample_unit_disk()`, etc
- Add `wp.lower_bound()` for searching sorted arrays
- Add an option for disabling code-gen of backward pass to improve compilation times, see `wp.set_module_options({"enable_backward": False})`, True by default
- Fix for using Warp from Script Editor or when module does not have a `__file__` attribute
- Fix for hot reload of modules containing `wp.func()` definitions
- Fix for debug flags not being set correctly on CUDA when `wp.config.mode == "debug"`, this enables bounds checking on CUDA kernels in debug mode
- Fix for code gen of functions that do not return a value

## 0.4.0 - 2022-08-09

- Fix for FP16 conversions on GPUs without hardware support
- Fix for `runtime = None` errors when reloading the Warp module
- Fix for PTX architecture version when running with older drivers, see `wp.config.ptx_target_arch`
- Fix for USD imports from `__init__.py`, defer them to individual functions that need them
- Fix for robustness issues with sign determination for `wp.mesh_query_point()`
- Fix for `wp.HashGrid` memory leak when creating/destroying grids
- Add CUDA version checks for toolkit and driver
- Add support for cross-module `@wp.struct` references
- Support running even if CUDA initialization failed, use `wp.is_cuda_available()` to check availability
- Statically linking with the CUDA runtime library to avoid deployment issues

### Breaking Changes

- Removed `wp.runtime` reference from the top-level module, as it should be considered private

## 0.3.2 - 2022-07-19

- Remove Torch import from `__init__.py`, defer import to `wp.from_torch()`, `wp.to_torch()`

## [0.3.1] - 2022-07-12

- Fix for marching cubes reallocation after initialization
- Add support for closest point between line segment tests, see `wp.closest_point_edge_edge()` builtin
- Add support for per-triangle elasticity coefficients in simulation, see `wp.sim.ModelBuilder.add_cloth_mesh()`
- Add support for specifying default device, see `wp.set_device()`, `wp.get_device()`, `wp.ScopedDevice`
- Add support for multiple GPUs (e.g., `"cuda:0"`, `"cuda:1"`), see `wp.get_cuda_devices()`, `wp.get_cuda_device_count()`, `wp.get_cuda_device()`
- Add support for explicitly targeting the current CUDA context using device alias `"cuda"`
- Add support for using arbitrary external CUDA contexts, see `wp.map_cuda_device()`, `wp.unmap_cuda_device()`
- Add PyTorch device aliasing functions, see `wp.device_from_torch()`, `wp.device_to_torch()`

### Breaking Changes

- A CUDA device is used by default, if available (aligned with `wp.get_preferred_device()`)
- `wp.ScopedCudaGuard` is deprecated, use `wp.ScopedDevice` instead
- `wp.synchronize()` now synchronizes all devices; for finer-grained control, use `wp.synchronize_device()`
- Device alias `"cuda"` now refers to the current CUDA context, rather than a specific device like `"cuda:0"` or `"cuda:1"`

## 0.3.0 - 2022-07-08

- Add support for FP16 storage type, see `wp.float16`
- Add support for per-dimension byte strides, see `wp.array.strides`
- Add support for passing Python classes as kernel arguments, see `@wp.struct` decorator
- Add additional bounds checks for builtin matrix types
- Add additional floating point checks, see `wp.config.verify_fp`
- Add interleaved user source with generated code to aid debugging
- Add generalized GPU marching cubes implementation, see `wp.MarchingCubes` class
- Add additional scalar*matrix vector operators
- Add support for retrieving a single row from builtin types, e.g.: `r = m33[i]`
- Add  `wp.log2()` and `wp.log10()` builtins
- Add support for quickly instancing `wp.sim.ModelBuilder` objects to improve env. creation performance for RL
- Remove custom CUB version and improve compatibility with CUDA 11.7
- Fix to preserve external user-gradients when calling `wp.Tape.zero()`
- Fix to only allocate gradient of a Torch tensor if `requires_grad=True`
- Fix for missing `wp.mat22` constructor adjoint
- Fix for ray-cast precision in edge case on GPU (watertightness issue)
- Fix for kernel hot-reload when definition changes
- Fix for NVCC warnings on Linux
- Fix for generated function names when kernels are defined as class functions
- Fix for reload of generated CPU kernel code on Linux
- Fix for example scripts to output USD at 60 timecodes per-second (better Kit compatibility)

## [0.2.3] - 2022-06-13

- Fix for incorrect 4d array bounds checking
- Fix for `wp.constant` changes not updating module hash
- Fix for stale CUDA kernel cache when CPU kernels launched first
- Array gradients are now allocated along with the arrays and accessible as `wp.array.grad`, users should take care to always call `wp.Tape.zero()` to clear gradients between different invocations of `wp.Tape.backward()`
- Added `wp.array.fill_()` to set all entries to a scalar value (4-byte values only currently)

### Breaking Changes

- Tape `capture` option has been removed, users can now capture tapes inside existing CUDA graphs (e.g.: inside Torch)
- Scalar loss arrays should now explicitly set `requires_grad=True` at creation time

## 0.2.2 - 2022-05-30

- Fix for `from import *` inside Warp initialization
- Fix for body space velocity when using deforming Mesh objects with scale
- Fix for noise gradient discontinuities affecting `wp.curlnoise()`
- Fix for `wp.from_torch()` to correctly preserve shape
- Fix for URDF parser incorrectly passing density to scale parameter
- Optimizations for startup time from 3s -> 0.3s
- Add support for custom kernel cache location, Warp will now store generated binaries in the user's application directory
- Add support for cross-module function references, e.g.: call another modules @wp.func functions
- Add support for overloading `@wp.func` functions based on argument type
- Add support for calling built-in functions directly from Python interpreter outside kernels (experimental)
- Add support for auto-complete and docstring lookup for builtins in IDEs like VSCode, PyCharm, etc
- Add support for doing partial array copies, see `wp.copy()` for details
- Add support for accessing mesh data directly in kernels, see `wp.mesh_get_point()`, `wp.mesh_get_index()`, `wp.mesh_eval_face_normal()`
- Change to only compile for targets where kernel is launched (e.g.: will not compile CPU unless explicitly requested)

### Breaking Changes

- Builtin methods such as `wp.quat_identity()` now call the Warp native implementation directly and will return a `wp.quat` object instead of NumPy array
- NumPy implementations of many builtin methods have been moved to `wp.utils` and will be deprecated
- Local `@wp.func` functions should not be namespaced when called, e.g.: previously `wp.myfunc()` would work even if `myfunc()` was not a builtin
- Removed `wp.rpy2quat()`, please use `wp.quat_rpy()` instead

## 0.2.1 - 2022-05-11

- Fix for unit tests in Kit

## [0.2.0] - 2022-05-02

### Warp Core

- Fix for unrolling loops with negative bounds
- Fix for unresolved symbol `hash_grid_build_device()` not found when lib is compiled without CUDA support
- Fix for failure to load nvrtc-builtins64_113.dll when user has a newer CUDA toolkit installed on their machine
- Fix for conversion of Torch tensors to `wp.array` with a vector dtype (incorrect row count)
- Fix for `warp.dll` not found on some Windows installations
- Fix for macOS builds on Clang 13.x
- Fix for step-through debugging of kernels on Linux
- Add argument type checking for user defined `@wp.func` functions
- Add support for custom iterable types, supports ranges, hash grid, and mesh query objects
- Add support for multi-dimensional arrays, for example use `x = array[i,j,k]` syntax to address a 3-dimensional array
- Add support for multi-dimensional kernel launches, use `launch(kernel, dim=(i,j,k), ...` and `i,j,k = wp.tid()` to obtain thread indices
- Add support for bounds-checking array memory accesses in debug mode, use `wp.config.mode = "debug"` to enable
- Add support for differentiating through dynamic and nested for-loops
- Add support for evaluating MLP neural network layers inside kernels with custom activation functions, see `wp.mlp()`
- Add additional NVDB sampling methods and adjoints, see `wp.volume_sample_i()`, `wp.volume_sample_f()`, and `wp.volume_sample_vec()`
- Add support for loading zlib compressed NVDB volumes, see `wp.Volume.load_from_nvdb()`
- Add support for triangle intersection testing, see `wp.intersect_tri_tri()`
- Add support for NVTX profile zones in `wp.ScopedTimer()`
- Add support for additional transform and quaternion math operations, see `wp.inverse()`, `wp.quat_to_matrix()`, `wp.quat_from_matrix()`
- Add fast math (`--fast-math`) to kernel compilation by default
- Add `wp.torch` import by default (if PyTorch is installed)

### Warp Kit

- Add Kit menu for browsing Warp documentation and example scenes under 'Window->Warp'
- Fix for OgnParticleSolver.py example when collider is coming from Read Prim into Bundle node

### Warp Sim

- Fix for joint attachment forces
- Fix for URDF importer and floating base support
- Add examples showing how to use differentiable forward kinematics to solve inverse kinematics
- Add examples for URDF cartpole and quadruped simulation

### Breaking Changes

- `wp.volume_sample_world()` is now replaced by `wp.volume_sample_f/i/vec()` which operate in index (local) space. Users should use `wp.volume_world_to_index()` to transform points from world space to index space before sampling.
- `wp.mlp()` expects multi-dimensional arrays instead of one-dimensional arrays for inference, all other semantics remain the same as earlier versions of this API.
- `wp.array.length` member has been removed, please use `wp.array.shape` to access array dimensions, or use `wp.array.size` to get total element count
- Marking `dense_gemm()`, `dense_chol()`, etc methods as experimental until we revisit them

## 0.1.25 - 2022-03-20

- Add support for class methods to be Warp kernels
- Add HashGrid reserve() so it can be used with CUDA graphs
- Add support for CUDA graph capture of tape forward/backward passes
- Add support for Python 3.8.x and 3.9.x
- Add hyperbolic trigonometric functions, see `wp.tanh()`, `wp.sinh()`, `wp.cosh()`
- Add support for floored division on integer types
- Move tests into core library so they can be run in Kit environment

## 0.1.24 - 2022-03-03

### Warp Core

- Add NanoVDB support, see `wp.volume_sample*()` methods
- Add support for reading compile-time constants in kernels, see `wp.constant()`
- Add support for __cuda_array_interface__ protocol for zero-copy interop with PyTorch, see `wp.torch.to_torch()`
- Add support for additional numeric types, i8, u8, i16, u16, etc
- Add better checks for device strings during allocation / launch
- Add support for sampling random numbers with a normal distribution, see `wp.randn()`
- Upgrade to CUDA 11.3
- Update example scenes to Kit 103.1
- Deduce array dtype from np.array when one is not provided
- Fix for ranged for loops with negative step sizes
- Fix for 3d and 4d spherical gradient distributions

## 0.1.23 - 2022-02-17

### Warp Core

- Fix for generated code folder being removed during Showroom installation
- Fix for macOS support
- Fix for dynamic for-loop code gen edge case
- Add procedural noise primitives, see `wp.noise()`, `wp.pnoise()`, `wp.curlnoise()`
- Move simulation helpers our of test into `wp.sim` module

## 0.1.22 - 2022-02-14

### Warp Core

- Fix for .so reloading on Linux
- Fix for while loop code-gen in some edge cases
- Add rounding functions `wp.round()`, `wp.rint()`, `wp.trunc()`, `wp.floor()`, `wp.ceil()`
- Add support for printing strings and formatted strings from kernels
- Add MSVC compiler version detection and require minimum

### Warp Sim

- Add support for universal and compound joint types

## 0.1.21 - 2022-01-19

### Warp Core

- Fix for exception on shutdown in empty `wp.array` objects
- Fix for hot reload of CPU kernels in Kit
- Add hash grid primitive for point-based spatial queries, see `wp.hash_grid_query()`, `wp.hash_grid_query_next()`
- Add new PRNG methods using PCG-based generators, see `wp.rand_init()`, `wp.randf()`, `wp.randi()`
- Add support for AABB mesh queries, see `wp.mesh_query_aabb()`, `wp.mesh_query_aabb_next()`
- Add support for all Python `range()` loop variants
- Add builtin vec2 type and additional math operators, `wp.pow()`, `wp.tan()`, `wp.atan()`, `wp.atan2()`
- Remove dependency on CUDA driver library at build time
- Remove unused NVRTC binary dependencies (50mb smaller Linux distribution)

### Warp Sim

- Bundle import of multiple shapes for simulation nodes
- New OgnParticleVolume node for sampling shapes -> particles
- New OgnParticleSolver node for DEM style granular materials

## 0.1.20 - 2021-11-02

- Updates to the ripple solver for GTC (support for multiple colliders, buoyancy, etc)

## 0.1.19 - 2021-10-15

- Publish from 2021.3 to avoid omni.graph database incompatibilities

## 0.1.18 - 2021-10-08

- Enable Linux support (tested on 20.04)

## 0.1.17 - 2021-09-30

- Fix for 3x3 SVD adjoint
- Fix for A6000 GPU (bump compute model to sm_52 minimum)
- Fix for .dll unload on rebuild
- Fix for possible array destruction warnings on shutdown
- Rename spatial_transform -> transform
- Documentation update

## 0.1.16 - 2021-09-06

- Fix for case where simple assignments (a = b) incorrectly generated reference rather than value copy
- Handle passing zero-length (empty) arrays to kernels

## 0.1.15 - 2021-09-03

- Add additional math library functions (asin, etc)
- Add builtin 3x3 SVD support
- Add support for named constants (True, False, None)
- Add support for if/else statements (differentiable)
- Add custom memset kernel to avoid CPU overhead of cudaMemset()
- Add rigid body joint model to `wp.sim` (based on Brax)
- Add Linux, MacOS support in core library
- Fix for incorrectly treating pure assignment as reference instead of value copy
- Removes the need to transfer array to CPU before numpy conversion (will be done implicitly)
- Update the example OgnRipple wave equation solver to use bundles

## 0.1.14 - 2021-08-09

- Fix for out-of-bounds memory access in CUDA BVH
- Better error checking after kernel launches (use `wp.config.verify_cuda=True`)
- Fix for vec3 normalize adjoint code

## 0.1.13 - 2021-07-29

- Remove OgnShrinkWrap.py test node

## 0.1.12 - 2021-07-29

- Switch to Woop et al.'s watertight ray-tri intersection test
- Disable --fast-math in CUDA compilation step for improved precision

## 0.1.11 - 2021-07-28

- Fix for `wp.mesh_query_ray()` returning incorrect t-value

## 0.1.10 - 2021-07-28

- Fix for OV extension fwatcher filters to avoid hot-reload loop due to OGN regeneration

## 0.1.9 - 2021-07-21

- Fix for loading sibling DLL paths
- Better type checking for built-in function arguments
- Added runtime docs, can now list all builtins using `wp.print_builtins()`

## 0.1.8 - 2021-07-14

- Fix for hot-reload of CUDA kernels
- Add Tape object for replaying differentiable kernels
- Add helpers for Torch interop (convert `torch.Tensor` to `wp.Array`)

## 0.1.7 - 2021-07-05

- Switch to NVRTC for CUDA runtime
- Allow running without host compiler
- Disable asserts in kernel release mode (small perf. improvement)

## 0.1.6 - 2021-06-14

- Look for CUDA toolchain in target-deps

## 0.1.5 - 2021-06-14

- Rename OgLang -> Warp
- Improve CUDA environment error checking
- Clean-up some logging, add verbose mode (`wp.config.verbose`)

## 0.1.4 - 2021-06-10

- Add support for mesh raycast

## 0.1.3 - 2021-06-09

- Add support for unary negation operator
- Add support for mutating variables during dynamic loops (non-differentiable)
- Add support for in-place operators
- Improve kernel cache start up times (avoids adjointing before cache check)
- Update README.md with requirements / examples

## 0.1.2 - 2021-06-03

- Add support for querying mesh velocities
- Add CUDA graph support, see `wp.capture_begin()`, `wp.capture_end()`, `wp.capture_launch()`
- Add explicit initialization phase, `wp.init()`
- Add variational Euler solver (sim)
- Add contact caching, switch to nonlinear friction model (sim)

- Fix for Linux/macOS support

## 0.1.1 - 2021-05-18

- Fix bug with conflicting CUDA contexts

## 0.1.0 - 2021-05-17

- Initial publish for alpha testing

[Unreleased]: https://github.com/NVIDIA/warp/compare/v1.7.0...HEAD
[1.7.0]: https://github.com/NVIDIA/warp/releases/tag/v1.7.0
[1.6.2]: https://github.com/NVIDIA/warp/releases/tag/v1.6.2
[1.6.1]: https://github.com/NVIDIA/warp/releases/tag/v1.6.1
[1.6.0]: https://github.com/NVIDIA/warp/releases/tag/v1.6.0
[1.5.1]: https://github.com/NVIDIA/warp/releases/tag/v1.5.1
[1.5.0]: https://github.com/NVIDIA/warp/releases/tag/v1.5.0
[1.4.2]: https://github.com/NVIDIA/warp/releases/tag/v1.4.2
[1.4.1]: https://github.com/NVIDIA/warp/releases/tag/v1.4.1
[1.4.0]: https://github.com/NVIDIA/warp/releases/tag/v1.4.0
[1.3.3]: https://github.com/NVIDIA/warp/releases/tag/v1.3.3
[1.3.2]: https://github.com/NVIDIA/warp/releases/tag/v1.3.2
[1.3.1]: https://github.com/NVIDIA/warp/releases/tag/v1.3.1
[1.3.0]: https://github.com/NVIDIA/warp/releases/tag/v1.3.0
[1.2.2]: https://github.com/NVIDIA/warp/releases/tag/v1.2.2
[1.2.1]: https://github.com/NVIDIA/warp/releases/tag/v1.2.1
[1.2.0]: https://github.com/NVIDIA/warp/releases/tag/v1.2.0
[1.1.0]: https://github.com/NVIDIA/warp/releases/tag/v1.1.0
[1.0.2]: https://github.com/NVIDIA/warp/releases/tag/v1.0.2
[1.0.1]: https://github.com/NVIDIA/warp/releases/tag/v1.0.1
[1.0.0]: https://github.com/NVIDIA/warp/releases/tag/v1.0.0
[0.15.1]: https://github.com/NVIDIA/warp/releases/tag/v0.15.1
[0.15.0]: https://github.com/NVIDIA/warp/releases/tag/v0.15.0
[0.13.0]: https://github.com/NVIDIA/warp/releases/tag/v0.13.0
[0.11.0]: https://github.com/NVIDIA/warp/releases/tag/v0.11.0
[1.0.0-beta.6]: https://github.com/NVIDIA/warp/releases/tag/v1.0.0-beta.6
[1.0.0-beta.5]: https://github.com/NVIDIA/warp/releases/tag/v1.0.0-beta.5
[0.10.1]: https://github.com/NVIDIA/warp/releases/tag/v0.10.1
[0.9.0]: https://github.com/NVIDIA/warp/releases/tag/v0.9.0
[0.7.0]: https://github.com/NVIDIA/warp/releases/tag/v0.7.0
[0.5.0]: https://github.com/NVIDIA/warp/releases/tag/v0.5.0
[0.4.3]: https://github.com/NVIDIA/warp/releases/tag/v0.4.3
[0.3.1]: https://github.com/NVIDIA/warp/releases/tag/v0.3.1
[0.2.3]: https://github.com/NVIDIA/warp/releases/tag/v0.2.3
[0.2.0]: https://github.com/NVIDIA/warp/releases/tag/v0.2.0<|MERGE_RESOLUTION|>--- conflicted
+++ resolved
@@ -18,11 +18,8 @@
 - The rigid body contact in `wp.sim.VBDIntegrator` now uses only the shape's friction coefficient, instead of averaging the shape's and the cloth's coefficients.
 - `wp.sim.VBDIntegrator` now has a `rebuild_bvh` method to rebuild the BVH used for detecting self contacts.
 - Added damping terms for collisions in `wp.sim.VBDIntegrator`, whose strength is controlled by `Model.soft_contact_kd`.
-<<<<<<< HEAD
 - Improve handling of deprecated JAX features ([GH-613](https://github.com/NVIDIA/warp/pull/613)).
-=======
 - Changed the USD renderer to use `framesPerSecond` for time sampling instead of `timeCodesPerSecond`.
->>>>>>> c2717866
 
 ### Fixed
 
