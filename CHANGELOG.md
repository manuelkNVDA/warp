# Changelog

## [Unreleased] - 2025-??

### Added

- Add the static method `wp.MarchingCubes.extract_surface_marching_cubes()` to extract a triangular mesh from a
  3D scalar field sampled to a regular grid ([GH-788](https://github.com/NVIDIA/warp/issues/788)).
- Support input-output aliasing in JAX FFI ([GH-815](https://github.com/NVIDIA/warp/issues/815)).
- Add additional OpenGL rendering example code that shows how to use ImGui ([GH-833](https://github.com/NVIDIA/warp/issues/833))

### Changed

- Ensure that the arguments passed when calling user functions in the Python scope are strictly matched to the
  function's signature, as to match the behavior with how built-ins are resolved.
- Prefix all Warp symbols exported to `warp.so`/`warp.dll` with the `wp_` namespace to avoid conflicts with other
  libraries ([GH-792](https://github.com/NVIDIA/warp/issues/792)).
- Update `wp.MarchingCubes` to a pure-Warp implementation, allowing cross-platform support and differentiability.
  ([GH-788](https://github.com/NVIDIA/warp/issues/788)).
- Constructing wp.array objects from a pointer inside Warp kernels (e.g., wp.array(ptr=..., shape=...)) no longer requires the shape to be a compile-time constant, allowing for greater flexibility.

### Fixed

- Fix calling user functions from Python scope not working with array parameters.
- Fix `tape.zero()` not resetting gradient arrays in nested structs ([GH-807](https://github.com/NVIDIA/warp/issues/807)).
- Fix a bug with the marching-cubes output geometry ([GH-324](https://github.com/NVIDIA/warp/issues/324)).
- Fix a bug where cuda modules could get unloaded while they are still required when conditional graph nodes are used because the destructor of the python Graph object could get called too early
- Fix the OpenGL renderer not correctly displaying colors for box shapes
  ([GH-810](https://github.com/NVIDIA/warp/issues/810)).
- Fix a bug where meshes with different `scale` attributes were rendered by the same instance in OpenGLRenderer ([GH-828](https://github.com/NVIDIA/warp/issues/828)).
<<<<<<< HEAD
- The OpenGL renderer should not run properly on Mac OS ([GH-834](https://github.com/NVIDIA/warp/issues/834))
=======
- Fix hashing of modules in which functions or kernels use static expressions that cannot be resolved at the time of declaration ([GH-830](https://github.com/NVIDIA/warp/issues/830)).
>>>>>>> 3c638889

## [1.8.0] - 2025-07-01

### Added

- Add `wp.map()` to map a function over arrays and add math operators for Warp arrays
  ([docs](https://nvidia.github.io/warp/modules/runtime.html#warp.utils.map),
  [GH-694](https://github.com/NVIDIA/warp/issues/694)).
- Add support for dynamic control flow in CUDA graphs, see `wp.capture_if()` and `wp.capture_while()`
  ([docs](https://nvidia.github.io/warp/modules/runtime.html#conditional-execution),
  [GH-597](https://github.com/NVIDIA/warp/issues/597)).
- Add `wp.capture_debug_dot_print()` to write a DOT file describing the structure of a captured CUDA graph
  ([GH-746](https://github.com/NVIDIA/warp/issues/746)).
- Add the `Device.sm_count` property to get the number of streaming multiprocessors on a CUDA device
  ([GH-584](https://github.com/NVIDIA/warp/issues/584)).
- Add `wp.block_dim()` to query the number of threads in the current block inside a kernel
  ([GH-695](https://github.com/NVIDIA/warp/issues/695)).
- Add `wp.atomic_cas()` and `wp.atomic_exch()` built-ins for atomic compare-and-swap and exchange operations
  ([GH-767](https://github.com/NVIDIA/warp/issues/767)).
- Add support for profiling GPU runtime module compilation using the global `wp.config.compile_time_trace`
  setting or the module-level `"compile_time_trace"` option. When used, JSON files in the Trace Event
  format will be written in the kernel cache, which can be opened in a viewer like `chrome://tracing/`
  ([docs](https://nvidia.github.io/warp/profiling.html#profiling-module-compilation),
  [GH-609](https://github.com/NVIDIA/warp/issues/609)).
- Add support for returning multiple values from native functions like `wp.svd3()` and `wp.quat_to_axis_angle()`
  ([GH-503](https://github.com/NVIDIA/warp/issues/503)).
- Add support for passing tiles to user `wp.func` functions ([GH-682](https://github.com/NVIDIA/warp/issues/682)).
- Add `wp.tile_squeeze()` to remove axes of length one ([GH-662](https://github.com/NVIDIA/warp/issues/662)).
- Add `wp.tile_reshape()` to reshape a tile ([GH-663](https://github.com/NVIDIA/warp/issues/663)).
- Add `wp.tile_astype()` to return a new tile with the same data but different data type. ([GH-683](https://github.com/NVIDIA/warp/issues/683)).
- Add support for in-place tile add and subtract operations ([GH-518](https://github.com/NVIDIA/warp/issues/518)).
- Add support for in-place tile-component addition and subtraction ([GH-659](https://github.com/NVIDIA/warp/issues/659)).
- Add support for 2D solves using `wp.tile_cholesky_solve()` ([GH-773](https://github.com/NVIDIA/warp/pull/773)).
- Add `wp.tile_scan_inclusive()` and `wp.tile_scan_exclusive()` for performing inclusive and exclusive scans over tiles
  ([GH-731](https://github.com/NVIDIA/warp/issues/731)).
- Support attribute indexing for quaternions on the right-hand side of expressions
  ([GH-625](https://github.com/NVIDIA/warp/issues/625)).
- Add `wp.transform_compose()` and `wp.transform_decompose()` for converting between transforms and 4x4 matrices with 3D
  scale information ([GH-576](https://github.com/NVIDIA/warp/issues/576)).
- Add various `wp.transform` syntax operations for loading and storing ([GH-710](https://github.com/NVIDIA/warp/issues/710)).
- Add the `as_spheres` parameter to `UsdRenderer.render_points()` in order to choose whether to render the points as USD
  spheres using a point instancer or as simple USD points ([GH-634](https://github.com/NVIDIA/warp/issues/634)).
- Add support for animating visibility of objects in the USD renderer
  ([GH-598](https://github.com/NVIDIA/warp/issues/598)).
- Add `wp.sim.VBDIntegrator.rebuild_bvh()` to rebuild the BVH used for detecting self-contacts.
- Add damping terms `wp.sim.VBDIntegrator` collisions, with strength is controlled by `Model.soft_contact_kd`.
- Improve consistency of the `wp.fem.lookup()` operator across geometries and add filtering parameters
  ([GH-618](https://github.com/NVIDIA/warp/issues/618)).
- Add two examples demonstrating shape optimization using `warp.fem`: `fem/example_elastic_shape_optimization.py` and
  `fem/example_darcy_ls_optimization.py` ([GH-698](https://github.com/NVIDIA/warp/issues/698)).
- Add a `py.typed` marker file (per PEP 561) to the package to formally support static type checking by downstream users
  ([GH-780](https://github.com/NVIDIA/warp/issues/780)).

### Removed

- Remove `wp.mlp()` (deprecated in v1.6.0). Use tile primitives instead.
- Remove `wp.autograd.plot_kernel_jacobians()` (deprecated in v1.4.0). Use `wp.autograd.jacobian_plot()` instead.
- Remove the `length` and `owner` keyword arguments from `wp.array()` constructor (deprecated in v1.6.0).
  Use the `shape` and `deleter` keywords instead.
- Remove the `kernel` keyword argument from `wp.autograd.jacobian()` and `wp.autograd.jacobian_fd()` (deprecated in v1.6.0).
  Use the `function` keyword argument instead.
- Remove the `outputs` keyword argument from `wp.autograd.jacobian_plot()` (deprecated in v1.6.0).

### Changed

- Deprecate the `warp.sim` module (planned for removal in v1.10). It will be superseded by the upcoming Newton library,
  a separate package with a new API. Migrating will require code changes; a future guide will be provided
  ([current draft](https://newton-physics.github.io/newton/migration.html)). See the GitHub announcement for details
  ([GH-735](https://github.com/NVIDIA/warp/discussions/735)).
- Deprecate the `wp.matrix(pos, quat, scale)` built-in function. Use `wp.transform_compose()` instead
  ([GH-576](https://github.com/NVIDIA/warp/issues/576)).
- Improve support for tuples in kernels ([GH-506](https://github.com/NVIDIA/warp/issues/506)).
- Return a constant value from `len()` where possible.
- Rename the internal function `wp.types.type_length()` to `wp.types.type_size()`.
- Rename `wp.tile_cholesky_solve()` input parameters to align with its docstring
  ([GH-726](https://github.com/NVIDIA/warp/issues/726)).
- Change `wp.tile_upper_solve()` and `wp.tile_lower_solve()` to use libmathdx 0.2.1 TRSM solver
  ([GH-773](https://github.com/NVIDIA/warp/pull/773)).
- Skip adjoint compilation for `wp.tile_matmul()` if `enable_backward` is disabled
  ([GH-644](https://github.com/NVIDIA/warp/issues/644)).
- Allow tile reductions to work with non-scalar tile types ([GH-771](https://github.com/NVIDIA/warp/issues/771)).
- Permit data-type preservation with `preserve_type=True` when tiling a value across the block with `wp.Tile()`
  ([GH-772](https://github.com/NVIDIA/warp/issues/772)).
- Make `wp.sparse.bsr_[set_]from_triplets` differentiable with respect to the input triplet values
  ([GH-760](https://github.com/NVIDIA/warp/issues/760)).
- Expose new `warp.fem` operators: `node_count`, `node_index`, `element_coordinates`, `element_closest_point`.
- Change `wp.sim.VBDIntegrator` rigid-body-contact handling to use only the shape's friction coefficient, rather than
  averaging the shape's and the cloth's coefficients.
- Limit usage of the `wp.assign_copy()` hidden built-in to the kernel scope.
- Describe the distinction between `inputs` and `outputs` arguments in the
  [Kernel documentation](https://nvidia.github.io/warp/modules/runtime.html#kernels).
- Reduce the overhead of `wp.launch()` by avoiding costly native API calls
  ([GH-774](https://github.com/NVIDIA/warp/pull/774)).
- Improve error reporting when calling `@wp.func`-decorated functions from the Python scope
  ([GH-521](https://github.com/NVIDIA/warp/issues/521)).

### Fixed

- Fix missing documentation for geometric structs ([GH-674](https://github.com/NVIDIA/warp/issues/674)).
- Fix the type annotations in various tile functions ([GH-714](https://github.com/NVIDIA/warp/issues/714)).
- Fix incorrect stride initialization in tiles returned from functions taking transposed tiles as input
  ([GH-722](https://github.com/NVIDIA/warp/issues/722)).
- Fix adjoint generation for user functions that return a tile ([GH-749](https://github.com/NVIDIA/warp/issues/749)).
- Fix tile-based solvers failing to accept and return transposed tiles
  ([GH-768](https://github.com/NVIDIA/warp/issues/768)).
- Fix the `Formal parameter space overflowed` error during `wp.sim.VBDIntegrator` kernel compilation for the backward
  pass in CUDA 11 Warp builds. This was resolved by decoupling collision and elasticity evaluations into
  separate kernels, increasing parallelism and speeding up the solver
  ([GH-442](https://github.com/NVIDIA/warp/issues/442)).
- Fix an issue with graph coloring on an empty graph ([GH-509](https://github.com/NVIDIA/warp/issues/509)).
- Fix an integer overflow bug in the native graph coloring module ([GH-718](https://github.com/NVIDIA/warp/issues/718)).
- Fix `UsdRenderer.render_points()` not supporting multiple colors
  ([GH-634](https://github.com/NVIDIA/warp/issues/634)).
- Fix an inconsistency in the `wp.fem` module regarding the orientation of 2D geometry side normals
  ([GH-629](https://github.com/NVIDIA/warp/issues/629)).
- Fix premature unloading of CUDA modules used in JAX FFI graph captures
  ([GH-782](https://github.com/NVIDIA/warp/issues/782)).
- Fix behavior of `bsr_from_triplets` with `prune_numerical_zeros=False`
  ([GH-832](https://github.com/NVIDIA/warp/issues/832)).

## [1.7.2] - 2025-05-31

### Added

- Add missing adjoint method for tile `assign` operations ([GH-680](https://github.com/NVIDIA/warp/issues/680)).
- Add documentation for the fact that `+=` and `-=` invoke `wp.atomic_add()` and `wp.atomic_sub()`, respectively
  ([GH-505](https://github.com/NVIDIA/warp/issues/505)).
- Add a [publications list](https://github.com/NVIDIA/warp/blob/main/PUBLICATIONS.md) of academic and research projects
  leveraging Warp ([GH-686](https://github.com/NVIDIA/warp/issues/686)).

### Changed

- Prevent and document that class inheritance is not supported for `wp.struct` (now throws `RuntimeError`)
  ([GH-656](https://github.com/NVIDIA/warp/issues/656)).
- Warn when an incompatible data type conversion is detected when constructing an array using the
  `__cuda_array_interface__` ([GH-624](https://github.com/NVIDIA/warp/issues/624),
  [GH-670](https://github.com/NVIDIA/warp/issues/670)).
- Relax the exact version requirement in `omni.warp` towards `omni.warp.core`
  ([GH-702](https://github.com/NVIDIA/warp/issues/702)).
- Rename the "Kernel Reference" documentation page to "Built-Ins Reference", with each built-in now having
  annotations to denote whether they are accessible only from the kernel scope or also from the Python runtime scope
  ([GH-532](https://github.com/NVIDIA/warp/issues/532)).

### Fixed

- Fix an issue where arrays stored in structs could be garbage collected without updating the struct ctype
  ([GH-720](https://github.com/NVIDIA/warp/issues/720)).
- Fix an issue with preserving the base class of nested struct attributes
  ([GH-574](https://github.com/NVIDIA/warp/issues/574)).
- Allow recovering from out-of-memory errors during `wp.Volume` allocation
  ([GH-611](https://github.com/NVIDIA/warp/issues/611)).
- Fix 2D tile load when source array and tile have incompatible strides
  ([GH-688](https://github.com/NVIDIA/warp/issues/688)).
- Fix compilation errors with `wp.tile_atomic_add()` ([GH-681](https://github.com/NVIDIA/warp/issues/681)).
- Fix `wp.svd2()` with duplicate singular values and improved accuracy
  ([GH-679](https://github.com/NVIDIA/warp/issues/679)).
- Fix `OpenGLRenderer.update_shape_instance()` not having color buffers created for the shape instances.
- Fix text rendering in `wp.render.OpenGLRenderer` ([GH-704](https://github.com/NVIDIA/warp/issues/704)).
- Fix assembly of rigid body inertia in `ModelBuilder.collapse_fixed_joints()`
  ([GH-631](https://github.com/NVIDIA/warp/issues/631)).
- Fix `UsdRenderer.render_points()` erroring out when passed 4 points or less
  ([GH-708](https://github.com/NVIDIA/warp/issues/708)).
- Fix `wp.atomic_*()` built-ins not working with some types ([GH-733](https://github.com/NVIDIA/warp/issues/733)).
- Fix garbage-collection issues with JAX FFI callbacks ([GH-711](https://github.com/NVIDIA/warp/pull/711)).

## [1.7.1] - 2025-04-30

### Added

- Add example of a distributed Jacobi solver using `mpi4py` in `warp/examples/distributed/example_jacobi_mpi.py`
  ([GH-475](https://github.com/NVIDIA/warp/issues/475)).

### Changed

- Improve `repr()` for Warp types, including adding `repr()` for `wp.array`.
- Change the USD renderer to use `framesPerSecond` for time sampling instead of `timeCodesPerSecond`
  to avoid playback speed issues in some viewers ([GH-617](https://github.com/NVIDIA/warp/issues/617)).
- `Model.rigid_contact_tids` are now -1 at non-active contact indices which allows to retrieve the vertex index of a
  mesh collision, see `test_collision.py` ([GH-623](https://github.com/NVIDIA/warp/issues/623)).
- Improve handling of deprecated JAX features ([GH-613](https://github.com/NVIDIA/warp/pull/613)).

### Fixed

- Fix a code generation bug involving return statements in Warp kernels, which could result in some threads in Warp
  being skipped when processed on the GPU ([GH-594](https://github.com/NVIDIA/warp/issues/594)).
- Fix constructing `DeformedGeometry` from `wp.fem.Trimesh3D` geometries
  ([GH-614](https://github.com/NVIDIA/warp/issues/614)).
- Fix `lookup` operator for `wp.fem.Trimesh3D` ([GH-618](https://github.com/NVIDIA/warp/issues/618)).
- Include the block dimension in the LTO file hash for the Cholesky solver
  ([GH-639](https://github.com/NVIDIA/warp/issues/639)).
- Fix tile loads for small tiles with aligned source memory ([GH-622](https://github.com/NVIDIA/warp/issues/622)).
- Fix length/shape matching for vectors and matrices from the Python scope.
- Fix the `dtype` parameter missing for `wp.quaternion()`.
- Fix invalid `dtype` comparison when using the `wp.matrix()`/`wp.vector()`/`wp.quaternion()` constructors
  with literal values and an explicit `dtype` argument ([GH-651](https://github.com/NVIDIA/warp/issues/651)).
- Fix incorrect thread index lookup for the backward pass of `wp.sim.collide()`
  ([GH-459](https://github.com/NVIDIA/warp/issues/459)).
- Fix a bug where `wp.sim.ModelBuilder` adds springs with -1 as vertex indices
  ([GH-621](https://github.com/NVIDIA/warp/issues/621)).
- Fix center of mass, inertia computation for mesh shapes ([GH-251](https://github.com/NVIDIA/warp/issues/251)).
- Fix computation of body center of mass to account for shape orientation
  ([GH-648](https://github.com/NVIDIA/warp/issues/648)).
- Fix `show_joints` not working with `wp.sim.render.SimRenderer` set to render to USD
  ([GH-510](https://github.com/NVIDIA/warp/issues/510)).
- Fix the jitter for the `OgnParticlesFromMesh` node not being computed correctly.
- Fix documentation of `atol` and `rtol` arguments to `wp.autograd.gradcheck()` and `wp.autograd.gradcheck_tape()`
  ([GH-508](https://github.com/NVIDIA/warp/issues/508)).
- Fix an issue where the position of a fixed particle is not copied to the output state ([GH-627](https://github.com/NVIDIA/warp/issues/627)).

## [1.7.0] - 2025-03-30

### Added

- Support JAX foreign function interface (FFI)
  ([docs](https://nvidia.github.io/warp/modules/interoperability.html#jax-foreign-function-interface-ffi),
  [GH-511](https://github.com/NVIDIA/warp/issues/511)).
- Support Python/SASS correlation in Nsight Compute reports by emitting `#line` directives in CUDA-C code.
  This setting is controlled by `wp.config.line_directives` and is `True` by default.
  ([docs](https://nvidia.github.io/warp/profiling.html#nsight-compute-profiling),
   [GH-437](https://github.com/NVIDIA/warp/issues/437))
- Support `vec4f` grid construction in `wp.Volume.allocate_by_tiles()`.
- Add 2D SVD `wp.svd2()` ([GH-436](https://github.com/NVIDIA/warp/issues/436)).
- Add `wp.randu()` for random `uint32` generation.
- Add matrix construction functions `wp.matrix_from_cols()` and `wp.matrix_from_rows()`
  ([GH-278](https://github.com/NVIDIA/warp/issues/278)).
- Add `wp.transform_from_matrix()` to obtain a transform from a 4x4 matrix
  ([GH-211](https://github.com/NVIDIA/warp/issues/211)).
- Add `wp.where()` to select between two arguments conditionally using a
  more intuitive argument order (`cond`, `value_if_true`, `value_if_false`)
  ([GH-469](https://github.com/NVIDIA/warp/issues/469)).
- Add `wp.get_mempool_used_mem_current()` and `wp.get_mempool_used_mem_high()` to
  query the respective current and high-water mark memory pool allocator usage.
  ([GH-446](https://github.com/NVIDIA/warp/issues/446)).
- Add `Stream.is_complete` and `Event.is_complete` properties to query completion status
  ([GH-435](https://github.com/NVIDIA/warp/issues/435)).
- Support timing events inside of CUDA graphs ([GH-556](https://github.com/NVIDIA/warp/issues/556)).
- Add LTO cache to speed up compilation times for kernels using MathDx-based tile functions.
  Use `wp.clear_lto_cache()` to clear the LTO cache ([GH-507](https://github.com/NVIDIA/warp/issues/507)).
- Add example demonstrating gradient checkpointing for fluid optimization in
  `warp/examples/optim/example_fluid_checkpoint.py`.
- Add a hinge-angle-based bending force to `wp.sim.VBDIntegrator`.
- Add an example to show mesh sampling using a CDF
  ([GH-476](https://github.com/NVIDIA/warp/issues/476)).

### Changed

- **Breaking:** Remove CUTLASS dependency and `wp.matmul()` functionality (including batched version).
  Users should use tile primitives for matrix multiplication operations instead.
- Deprecate constructing a matrix from vectors using `wp.matrix()`.
- Deprecate `wp.select()` in favor of `wp.where()`. Users should update their code to use
  `wp.where(cond, value_if_true, value_if_false)` instead of `wp.select(cond, value_if_false, value_if_true)`.
- `wp.sim.Control` no longer has a `model` attribute ([GH-487](https://github.com/NVIDIA/warp/issues/487)).
- `wp.sim.Control.reset()` is deprecated and now only zeros-out the controls (previously restored controls
  to initial `model` state). Use `wp.sim.Control.clear()` instead.
- Vector/matrix/quaternion component assignment operations (e.g., `v[0] = x`) now compile and run faster in the
  backward pass. Note: For correct gradient computation, each component should only be assigned once.
- `@wp.kernel` has now an optional `module` argument that allows passing a `wp.context.Module` to the kernel,
  or, if set to `"unique"` let Warp create a new unique module just for this kernel.
  The default behavior to use the current module is unchanged.
- Default PTX architecture is now automatically determined by the devices present in the system,
  ensuring optimal compatibility and performance ([GH-537](https://github.com/NVIDIA/warp/issues/537)).
- Structs now have a trivial default constructor, allowing for `wp.tile_reduce()` on tiles with struct data types.
- Extend `wp.tile_broadcast()` to support broadcasting to 1D, 3D, and 4D shapes (in addition to existing 2D support).
- `wp.fem.integrate()` and `wp.fem.interpolate()` may now perform parallel evaluation of quadrature points within elements.
- `wp.fem.interpolate()` can now build Jacobian sparse matrices of interpolated functions with respect to a trial field.
- Multiple `wp.sparse` routines (`bsr_set_from_triplets`, `bsr_assign`, `bsr_axpy`, `bsr_mm`) now accept a `masked`
  flag to discard any non-zero not already present in the destination matrix.
- `wp.sparse.bsr_assign()` no longer requires source and destination block shapes to evenly divide each other.
- Extend `wp.expect_near()` to support all vectors and quaternions.
- Extend `wp.quat_from_matrix()` to support 4x4 matrices.
- Update the `OgnClothSimulate` node to use the VBD integrator ([GH-512](https://github.com/NVIDIA/warp/issues/512)).
- Remove the `globalScale` parameter from the `OgnClothSimulate` node.

### Fixed

- Fix an out-of-bounds access bug caused by an unbalanced BVH tree ([GH-536](https://github.com/NVIDIA/warp/issues/536)).
- Fix an error of incorrectly adding the offset to -1 elements in `edge_indices` when adding a ModelBuilder to another
  ([GH-557](https://github.com/NVIDIA/warp/issues/557)).

## [1.6.2] - 2025-03-07

### Changed

- Update project license from *NVIDIA Software License* to *Apache License, Version 2.0* (see `LICENSE.md`).

## [1.6.1] - 2025-03-03

### Added

- Document `wp.Launch` objects ([docs](https://nvidia.github.io/warp/modules/runtime.html#launch-objects),
  [GH-428](https://github.com/NVIDIA/warp/issues/428)).
- Document how overwriting previously computed results can lead to incorrect gradients
  ([docs](https://nvidia.github.io/warp/modules/differentiability.html#array-overwrites),
  [GH-525](https://github.com/NVIDIA/warp/issues/525)).

### Fixed

- Fix unaligned loads with offset 2D tiles in `wp.tile_load()`.
- Fix FP64 accuracy of thread-level matrix-matrix multiplications ([GH-489](https://github.com/NVIDIA/warp/issues/489)).
- Fix `wp.array()` not initializing from arrays defining a CUDA array interface when the target device is CPU
  ([GH-523](https://github.com/NVIDIA/warp/issues/523)).
- Fix `wp.Launch` objects not storing and replaying adjoint kernel launches
  ([GH-449](https://github.com/NVIDIA/warp/issues/449)).
- Fix `wp.config.verify_autograd_array_access` failing to detect overwrites in generic Warp functions
  ([GH-493](https://github.com/NVIDIA/warp/issues/493)).
- Fix an error on Windows when closing an `OpenGLRenderer` app ([GH-488](https://github.com/NVIDIA/warp/issues/488)).
- Fix per-vertex colors not being correctly written out to USD meshes when a constant color is being passed
  ([GH-480](https://github.com/NVIDIA/warp/issues/480)).
- Fix an error in capturing the `wp.sim.VBDIntegrator` with CUDA graphs when `handle_self_contact` is enabled
  ([GH-441](https://github.com/NVIDIA/warp/issues/441)).
- Fix an error of AABB computation in `wp.collide.TriMeshCollisionDetector`.
- Fix URDF-imported planar joints not being set with the intended `target_ke`, `target_kd`, and `mode` parameters
  ([GH-454](https://github.com/NVIDIA/warp/issues/454)).
- Fix `ModelBuilder.add_builder()` to use correct offsets for `ModelBuilder.joint_parent` and `ModelBuilder.joint_child`
  ([GH-432](https://github.com/NVIDIA/warp/issues/432))
- Fix underallocation of contact points for box–sphere and box–capsule collisions.
- Fix `wp.randi()` documentation to show correct output range of `[-2^31, 2^31)`.

## [1.6.0] - 2025-02-03

### Added

- Add preview of Tile Cholesky factorization and solve APIs through `wp.tile_cholesky()`, `tile_cholesky_solve()`
  and `tile_diag_add()` (preview APIs are subject to change).
- Support for loading tiles from arrays whose shapes are not multiples of the tile dimensions.
  Out-of-bounds reads will be zero-filled and out-of-bounds writes will be skipped.
- Support for higher-dimensional (up to 4D) tile shapes and memory operations.
- Add intersection-free self-contact support in `wp.sim.VBDIntegrator` by passing `handle_self_contact=True`.
  See `warp/examples/sim/example_cloth_self_contact.py` for a usage example.
- Add functions `wp.norm_l1()`, `wp.norm_l2()`, `wp.norm_huber()`, `wp.norm_pseudo_huber()`, and `wp.smooth_normalize()`
  for vector types to a new `wp.math` module.
- `wp.sim.SemiImplicitIntegrator` and `wp.sim.FeatherstoneIntegrator` now have an optional `friction_smoothing`
  constructor argument (defaults to 1.0) that controls softness of the friction norm computation.
- Support `assert` statements in kernels ([docs](https://nvidia.github.io/warp/debugging.html#assertions)).
  Assertions can only be triggered in `"debug"` mode ([GH-366](https://github.com/NVIDIA/warp/issues/336)).
- Support CUDA IPC on Linux. Call the `ipc_handle()` method to get an IPC handle for a `wp.Event` or a `wp.array`,
  and call `wp.from_ipc_handle()` or `wp.event_from_ipc_handle()` in another process to open the handle
  ([docs](https://nvidia.github.io/warp/modules/runtime.html#interprocess-communication-ipc)).
- Add per-module option to disable fused floating point operations, use `wp.set_module_options({"fuse_fp": False})`
  ([GH-379](https://github.com/NVIDIA/warp/issues/379)).
- Add per-module option to add CUDA-C line information for profiling, use `wp.set_module_options({"lineinfo": True})`.
- Support operator overloading for `wp.struct` objects by defining `wp.func` functions
  ([GH-392](https://github.com/NVIDIA/warp/issues/392)).
- Add built-in function `wp.len()` to retrieve the number of elements for vectors, quaternions, matrices, and arrays
  ([GH-389](https://github.com/NVIDIA/warp/issues/389)).
- Add `warp/examples/optim/example_softbody_properties.py` as an optimization example for soft-body properties
  ([GH-419](https://github.com/NVIDIA/warp/pull/419)).
- Add `warp/examples/tile/example_tile_walker.py`, which reworks the existing `example_walker.py`
  to use Warp's tile API for matrix multiplication.
- Add `warp/examples/tile/example_tile_nbody.py` as an example of an N-body simulation using Warp tile primitives.

### Changed

- **Breaking:** Change `wp.tile_load()` and `wp.tile_store()` indexing behavior so that indices are now specified in
  terms of *array elements* instead of *tile multiples*.
- **Breaking:** Tile operations now take `shape` and `offset` parameters as tuples,
  e.g.: `wp.tile_load(array, shape=(m,n), offset=(i,j))`.
- **Breaking:** Change exception types and error messages thrown by tile functions for improved consistency.
- Add an implicit tile synchronization whenever a shared memory tile's data is reinitialized (e.g. in dynamic loops).
  This could result in lower performance.
- `wp.Bvh` constructor now supports various construction algorithms via the `constructor` argument, including
  `"sah"` (Surface Area Heuristics), `"median"`, and `"lbvh"` ([docs](https://nvidia.github.io/warp/modules/runtime.html#warp.Bvh.__init__))
- Improve the query efficiency of `wp.Bvh` and `wp.Mesh`.
- Improve memory consumption, compilation and runtime performance when using in-place vector/matrix assignments in
  kernels that have `enable_backward` set to `False` ([GH-332](https://github.com/NVIDIA/warp/issues/332)).
- Vector/matrix/quaternion component `+=` and `-=` operations compile and run faster in the backward pass
  ([GH-332](https://github.com/NVIDIA/warp/issues/332)).
- Name files in the kernel cache according to their directory. Previously, all files began with
  `module_codegen` ([GH-431](https://github.com/NVIDIA/warp/issues/431)).
- Avoid recompilation of modules when changing `block_dim`.
- `wp.autograd.gradcheck_tape()` now has additional optional arguments `reverse_launches` and `skip_to_launch_index`.
- `wp.autograd.gradcheck()`, `wp.autograd.jacobian()`, and `wp.autograd.jacobian_fd()` now also accept
  arbitrary Python functions that have Warp arrays as inputs and outputs.
- `update_vbo_transforms` kernel launches in the OpenGL renderer are no longer recorded onto the tape.
- Skip emitting backward functions/kernels in the generated C++/CUDA code when `enable_backward` is set to `False`.
- Emit deprecation warnings for the use of the `owner` and `length` keywords in the `wp.array` initializer.
- Emit deprecation warnings for the use of `wp.mlp()`, `wp.matmul()`, and `wp.batched_matmul()`.
  Use tile primitives instead.
- Increase CPU array alignment for compatibility with other libraries like JAX/XLA ([GH-550](https://github.com/NVIDIA/warp/issues/550)).

### Fixed

- Fix unintended modification of non-Warp arrays during the backward pass ([GH-394](https://github.com/NVIDIA/warp/issues/394)).
- Fix so that `wp.Tape.zero()` zeroes gradients passed via the `grads` parameter in `wp.Tape.backward()`
  ([GH-407](https://github.com/NVIDIA/warp/issues/407)).
- Fix errors during graph capture caused by module unloading ([GH-401](https://github.com/NVIDIA/warp/issues/401)).
- Fix potential memory corruption errors when allocating arrays with strides ([GH-404](https://github.com/NVIDIA/warp/issues/404)).
- Fix `wp.array()` not respecting the target `dtype` and `shape` when the given data is an another array with a CUDA interface
  ([GH-363](https://github.com/NVIDIA/warp/issues/363)).
- Negative constants evaluate to compile-time constants ([GH-403](https://github.com/NVIDIA/warp/issues/403))
- Fix `ImportError` exception being thrown during interpreter shutdown on Windows when using the OpenGL renderer
  ([GH-412](https://github.com/NVIDIA/warp/issues/412)).
- Fix the OpenGL renderer not working when multiple instances exist at the same time ([GH-385](https://github.com/NVIDIA/warp/issues/385)).
- Fix `AttributeError` crash in the OpenGL renderer when moving the camera ([GH-426](https://github.com/NVIDIA/warp/issues/426)).
- Fix the OpenGL renderer not correctly displaying duplicate capsule, cone, and cylinder shapes
  ([GH-388](https://github.com/NVIDIA/warp/issues/388)).
- Fix the overriding of `wp.sim.ModelBuilder` default parameters ([GH-429](https://github.com/NVIDIA/warp/pull/429)).
- Fix indexing of `wp.tile_extract()` when the block dimension is smaller than the tile size.
- Fix scale and rotation issues with the rock geometry used in the granular collision SDF example
  ([GH-409](https://github.com/NVIDIA/warp/issues/409)).
- Fix autodiff Jacobian computation in `wp.autograd.jacobian()` where in some cases gradients were not zeroed-out properly.
- Fix plotting issues in `wp.autograd.jacobian_plot()`.
- Fix the `len()` operator returning the total size of a matrix instead of its first dimension.
- Fix gradient instability in rigid-body contact handling for `wp.sim.SemiImplicitIntegrator` and
  `wp.sim.FeatherstoneIntegrator` ([GH-349](https://github.com/NVIDIA/warp/issues/349)).
- Fix overload resolution of generic Warp functions with default arguments.
- Fix rendering of arrows with different `up_axis`, `color` in `OpenGLRenderer` ([GH-448](https://github.com/NVIDIA/warp/issues/448)).
- Fix bugs when converting `__cuda_array_interface__` arrays to Warp ([GH-763](https://github.com/NVIDIA/warp/issues/763)).

## [1.5.1] - 2025-01-02

### Added

- Add PyTorch basics and custom operators notebooks to the `notebooks` directory.
- Update PyTorch interop docs to include section on custom operators
  ([docs](https://nvidia.github.io/warp/modules/interoperability.html#pytorch-custom-ops-example)).

### Fixed

- warp.sim: Fix a bug in which the color-balancing algorithm was not updating the colorings.
- Fix custom colors being not being updated when rendering meshes with static topology in OpenGL
  ([GH-343](https://github.com/NVIDIA/warp/issues/343)).
- Fix `wp.launch_tiled()` not returning a `Launch` object when passed `record_cmd=True`.
- Fix default arguments not being resolved for `wp.func` when called from Python's runtime
  ([GH-386](https://github.com/NVIDIA/warp/issues/386)).
- Array overwrite tracking: Fix issue with not marking arrays passed to `wp.atomic_add()`, `wp.atomic_sub()`,
  `wp.atomic_max()`, or `wp.atomic_min()` as being written to ([GH-378](https://github.com/NVIDIA/warp/issues/378)).
- Fix for occasional failure to update `.meta` files into Warp kernel cache on Windows.
- Fix the OpenGL renderer not being able to run without a CUDA device available
  ([GH-344](https://github.com/NVIDIA/warp/issues/344)).
- Fix incorrect CUDA driver function versions ([GH-402](https://github.com/NVIDIA/warp/issues/402)).

## [1.5.0] - 2024-12-02

### Added

- Support for cooperative tile-based primitives using cuBLASDx and cuFFTDx, please see the tile
  [documentation](https://nvidia.github.io/warp/modules/tiles.html) for details.
- Expose a `reversed()` built-in for iterators ([GH-311](https://github.com/NVIDIA/warp/issues/311)).
- Support for saving Volumes into `.nvdb` files with the `save_to_nvdb` method.
- warp.fem: Add `wp.fem.Trimesh3D` and `wp.fem.Quadmesh3D` geometry types for 3D surfaces with new `example_distortion_energy` example.
- warp.fem: Add `"add"` option to `wp.fem.integrate()` for accumulating integration result to existing output.
- warp.fem: Add `"assembly"` option to `wp.fem.integrate()` for selecting between more memory-efficient or more
  computationally efficient integration algorithms.
- warp.fem: Add Nédélec (first kind) and Raviart-Thomas vector-valued function spaces
  providing conforming discretization of `curl` and `div` operators, respectively.
- warp.sim: Add a graph coloring module that supports converting trimesh into a vertex graph and applying coloring.
  The `wp.sim.ModelBuilder` now includes methods to color particles for use with `wp.sim.VBDIntegrator()`,
  users should call `builder.color()` before finalizing assets.
- warp.sim: Add support for a per-particle radius for soft-body triangle contact using the `wp.sim.Model.particle_radius`
  array ([docs](https://nvidia.github.io/warp/modules/sim.html#warp.sim.Model.particle_radius)), replacing the previous
  hard-coded value of 0.01 ([GH-329](https://github.com/NVIDIA/warp/issues/329)).
- Add a `particle_radius` parameter to `wp.sim.ModelBuilder.add_cloth_mesh()` and `wp.sim.ModelBuilder.add_cloth_grid()`
  to set a uniform radius for the added particles.
- Document `wp.array` attributes ([GH-364](https://github.com/NVIDIA/warp/issues/364)).
- Document time-to-compile tradeoffs when using vector component assignment statements in kernels.
- Add introductory Jupyter notebooks to the `notebooks` directory.

### Changed

- Drop support for Python 3.7; Python 3.8 is now the minimum-supported version.
- Promote the `wp.Int`, `wp.Float`, and `wp.Scalar` generic annotation types to the public API.
- warp.fem: Simplify querying neighboring cell quantities when integrating on sides using new
  `wp.fem.cells()`, `wp.fem.to_inner_cell()`, `wp.fem.to_outer_cell()` operators.
- Show an error message when the type returned by a function differs from its annotation, which would have led to the compilation stage failing.
- Clarify that `wp.randn()` samples a normal distribution of mean 0 and variance 1.
- Raise error when passing more than 32 variadic argument to the `wp.printf()` built-in.

### Fixed

- Fix `place` setting of paddle backend.
- warp.fem: Fix tri-cubic shape functions on quadrilateral meshes.
- warp.fem: Fix caching of integrand kernels when changing code-generation options.
- Fix `wp.expect_neq()` overloads missing for scalar types.
- Fix an error when a `wp.kernel` or a `wp.func` object is annotated to return a `None` value.
- Fix error when reading multi-volume, BLOSC-compressed `.nvdb` files.
- Fix `wp.printf()` erroring out when no variadic arguments are passed ([GH-333](https://github.com/NVIDIA/warp/issues/333)).
- Fix memory access issues in soft-rigid contact collisions ([GH-362](https://github.com/NVIDIA/warp/issues/362)).
- Fix gradient propagation for in-place addition/subtraction operations on custom vector-type arrays.
- Fix the OpenGL renderer's window not closing when clicking the X button.
- Fix the OpenGL renderer's camera snapping to a different direction from the initial camera's orientation when first looking around.
- Fix custom colors being ignored when rendering meshes in OpenGL ([GH-343](https://github.com/NVIDIA/warp/issues/343)).
- Fix topology updates not being supported by the the OpenGL renderer.

## [1.4.2] - 2024-11-13

### Changed

- Make the output of `wp.print()` in backward kernels consistent for all supported data types.

### Fixed

- Fix to relax the integer types expected when indexing arrays (regression in `1.3.0`).
- Fix printing vector and matrix adjoints in backward kernels.
- Fix kernel compile error when printing structs.
- Fix an incorrect user function being sometimes resolved when multiple overloads are available with array parameters with different `dtype` values.
- Fix error being raised when static and dynamic for-loops are written in sequence with the same iteration variable names ([GH-331](https://github.com/NVIDIA/warp/issues/331)).
- Fix an issue with the `Texture Write` node, used in the Mandelbrot Omniverse sample, sometimes erroring out in multi-GPU environments.
- Code generation of in-place multiplication and division operations (regression introduced in a69d061)([GH-342](https://github.com/NVIDIA/warp/issues/342)).

## [1.4.1] - 2024-10-15

### Fixed

- Fix `iter_reverse()` not working as expected for ranges with steps other than 1 ([GH-311](https://github.com/NVIDIA/warp/issues/311)).
- Fix potential out-of-bounds memory access when a `wp.sparse.BsrMatrix` object is reused for storing matrices of different shapes.
- Fix robustness to very low desired tolerance in `wp.fem.utils.symmetric_eigenvalues_qr`.
- Fix invalid code generation error messages when nesting dynamic and static for-loops.
- Fix caching of kernels with static expressions.
- Fix `ModelBuilder.add_builder(builder)` to correctly update `articulation_start` and thereby `articulation_count` when `builder` contains more than one articulation.
- Re-introduced the `wp.rand*()`, `wp.sample*()`, and `wp.poisson()` onto the Python scope to revert a breaking change.

## [1.4.0] - 2024-10-01

### Added

- Support for a new `wp.static(expr)` function that allows arbitrary Python expressions to be evaluated at the time of
  function/kernel definition ([docs](https://nvidia.github.io/warp/codegen.html#static-expressions)).
- Support for stream priorities to hint to the device that it should process pending work
  in high-priority streams over pending work in low-priority streams when possible
  ([docs](https://nvidia.github.io/warp/modules/concurrency.html#stream-priorities)).
- Adaptive sparse grid geometry to `warp.fem` ([docs](https://nvidia.github.io/warp/modules/fem.html#adaptivity)).
- Support for defining `wp.kernel` and `wp.func` objects from within closures.
- Support for defining multiple versions of kernels, functions, and structs without manually assigning unique keys.
- Support for default argument values for user functions decorated with `wp.func`.
- Allow passing custom launch dimensions to `jax_kernel()` ([GH-310](https://github.com/NVIDIA/warp/pull/310)).
- JAX interoperability examples for sharding and matrix multiplication ([docs](https://nvidia.github.io/warp/modules/interoperability.html#using-shardmap-for-distributed-computation)).
- Interoperability support for the PaddlePaddle ML framework ([GH-318](https://github.com/NVIDIA/warp/pull/318)).
- Support `wp.mod()` for vector types ([GH-282](https://github.com/NVIDIA/warp/issues/282)).
- Expose the modulo operator `%` to Python's runtime scalar and vector types.
- Support for fp64 `atomic_add`, `atomic_max`, and `atomic_min` ([GH-284](https://github.com/NVIDIA/warp/issues/284)).
- Support for quaternion indexing (e.g. `q.w`).
- Support shadowing builtin functions ([GH-308](https://github.com/NVIDIA/warp/issues/308)).
- Support for redefining function overloads.
- Add an ocean sample to the `omni.warp` extension.
- `warp.sim.VBDIntegrator` now supports body-particle collision.
- Add a [contributing guide](https://nvidia.github.io/warp/modules/contribution_guide.html) to the Sphinx docs .
- Add documentation for dynamic code generation ([docs](https://nvidia.github.io/warp/codegen.html#dynamic-kernel-creation)).

### Changed

- `wp.sim.Model.edge_indices` now includes boundary edges.
- Unexposed `wp.rand*()`, `wp.sample*()`, and `wp.poisson()` from the Python scope.
- Skip unused functions in module code generation, improving performance.
- Avoid reloading modules if their content does not change, improving performance.
- `wp.Mesh.points` is now a property instead of a raw data member, its reference can be changed after the mesh is initialized.
- Improve error message when invalid objects are referenced in a Warp kernel.
- `if`/`else`/`elif` statements with constant conditions are resolved at compile time with no branches being inserted in the generated code.
- Include all non-hidden builtins in the stub file.
- Improve accuracy of symmetric eigenvalues routine in `warp.fem`.

### Fixed

- Fix for `wp.func` erroring out when defining a `Tuple` as a return type hint ([GH-302](https://github.com/NVIDIA/warp/issues/302)).
- Fix array in-place op (`+=`, `-=`) adjoints to compute gradients correctly in the backwards pass
- Fix vector, matrix in-place assignment adjoints to compute gradients correctly in the backwards pass, e.g.: `v[1] = x`
- Fix a bug in which Python docstrings would be created as local function variables in generated code.
- Fix a bug with autograd array access validation in functions from different modules.
- Fix a rare crash during error reporting on some systems due to glibc mismatches.
- Handle `--num_tiles 1` in `example_render_opengl.py` ([GH-306](https://github.com/NVIDIA/warp/issues/306)).
- Fix the computation of body contact forces in `FeatherstoneIntegrator` when bodies and particles collide.
- Fix bug in `FeatherstoneIntegrator` where `eval_rigid_jacobian` could give incorrect results or reach an infinite
  loop when the body and joint indices were not in the same order. Added `Model.joint_ancestor` to fix the indexing
  from a joint to its parent joint in the articulation.
- Fix wrong vertex index passed to `add_edges()` called from `ModelBuilder.add_cloth_mesh()` ([GH-319](https://github.com/NVIDIA/warp/issues/319)).
- Add a workaround for uninitialized memory read warning in the `compute-sanitizer` initcheck tool when using `wp.Mesh`.
- Fix name clashes when Warp functions and structs are returned from Python functions multiple times.
- Fix name clashes between Warp functions and structs defined in different modules.
- Fix code generation errors when overloading generic kernels defined in a Python function.
- Fix issues with unrelated functions being treated as overloads (e.g., closures).
- Fix handling of `stream` argument in `array.__dlpack__()`.
- Fix a bug related to reloading CPU modules.
- Fix a crash when kernel functions are not found in CPU modules.
- Fix conditions not being evaluated as expected in `while` statements.
- Fix printing Boolean and 8-bit integer values.
- Fix array interface type strings used for Boolean and 8-bit integer values.
- Fix initialization error when setting struct members.
- Fix Warp not being initialized upon entering a `wp.Tape` context.
- Use `kDLBool` instead of `kDLUInt` for DLPack interop of Booleans.

## [1.3.3] - 2024-09-04

- Bug fixes
  - Fix an aliasing issue with zero-copy array initialization from NumPy introduced in Warp 1.3.0.
  - Fix `wp.Volume.load_from_numpy()` behavior when `bg_value` is a sequence of values ([GH-312](https://github.com/NVIDIA/warp/pull/312)).

## [1.3.2] - 2024-08-30

- Bug fixes
  - Fix accuracy of 3x3 SVD ``wp.svd3`` with fp64 numbers ([GH-281](https://github.com/NVIDIA/warp/issues/281)).
  - Fix module hashing when a kernel argument contained a struct array ([GH-287](https://github.com/NVIDIA/warp/issues/287)).
  - Fix a bug in `wp.bvh_query_ray()` where the direction instead of the reciprocal direction was used ([GH-288](https://github.com/NVIDIA/warp/issues/288)).
  - Fix errors when launching a CUDA graph after a module is reloaded. Modules that were used during graph capture
    will no longer be unloaded before the graph is released.
  - Fix a bug in `wp.sim.collide.triangle_closest_point_barycentric()` where the returned barycentric coordinates may be
    incorrect when the closest point lies on an edge.
  - Fix 32-bit overflow when array shape is specified using `np.int32`.
  - Fix handling of integer indices in the `input_output_mask` argument to `autograd.jacobian` and
    `autograd.jacobian_fd` ([GH-289](https://github.com/NVIDIA/warp/issues/289)).
  - Fix `ModelBuilder.collapse_fixed_joints()` to correctly update the body centers of mass and the
    `ModelBuilder.articulation_start` array.
  - Fix precedence of closure constants over global constants.
  - Fix quadrature point indexing in `wp.fem.ExplicitQuadrature` (regression from 1.3.0).
- Documentation improvements
  - Add missing return types for built-in functions.
  - Clarify that atomic operations also return the previous value.
  - Clarify that `wp.bvh_query_aabb()` returns parts that overlap the bounding volume.

## [1.3.1] - 2024-07-27

- Remove `wp.synchronize()` from PyTorch autograd function example
- `Tape.check_kernel_array_access()` and `Tape.reset_array_read_flags()` are now private methods.
- Fix reporting unmatched argument types

## [1.3.0] - 2024-07-25

- Warp Core improvements
  - Update to CUDA 12.x by default (requires NVIDIA driver 525 or newer), please see [README.md](https://github.com/nvidia/warp?tab=readme-ov-file#installing) for commands to install CUDA 11.x binaries for older drivers
  - Add information to the module load print outs to indicate whether a module was
  compiled `(compiled)`, loaded from the cache `(cached)`, or was unable to be
  loaded `(error)`.
  - `wp.config.verbose = True` now also prints out a message upon the entry to a `wp.ScopedTimer`.
  - Add `wp.clear_kernel_cache()` to the public API. This is equivalent to `wp.build.clear_kernel_cache()`.
  - Add code-completion support for `wp.config` variables.
  - Remove usage of a static task (thread) index for CPU kernels to address multithreading concerns ([GH-224](https://github.com/NVIDIA/warp/issues/224))
  - Improve error messages for unsupported Python operations such as sequence construction in kernels
  - Update `wp.matmul()` CPU fallback to use dtype explicitly in `np.matmul()` call
  - Add support for PEP 563's `from __future__ import annotations` ([GH-256](https://github.com/NVIDIA/warp/issues/256)).
  - Allow passing external arrays/tensors to `wp.launch()` directly via `__cuda_array_interface__` and `__array_interface__`, up to 2.5x faster conversion from PyTorch
  - Add faster Torch interop path using `return_ctype` argument to `wp.from_torch()`
  - Handle incompatible CUDA driver versions gracefully
  - Add `wp.abs()` and `wp.sign()` for vector types
  - Expose scalar arithmetic operators to Python's runtime (e.g.: `wp.float16(1.23) * wp.float16(2.34)`)
  - Add support for creating volumes with anisotropic transforms
  - Allow users to pass function arguments by keyword in a kernel using standard Python calling semantics
  - Add additional documentation and examples demonstrating `wp.copy()`, `wp.clone()`, and `array.assign()` differentiability
  - Add `__new__()` methods for all class `__del__()` methods to handle when a class instance is created but not instantiated before garbage collection
  - Implement the assignment operator for `wp.quat`
  - Make the geometry-related built-ins available only from within kernels
  - Rename the API-facing query types to remove their `_t` suffix: `wp.BVHQuery`, `wp.HashGridQuery`, `wp.MeshQueryAABB`, `wp.MeshQueryPoint`, and `wp.MeshQueryRay`
  - Add `wp.array(ptr=...)` to allow initializing arrays from pointer addresses inside of kernels ([GH-206](https://github.com/NVIDIA/warp/issues/206))

- `warp.autograd` improvements:
  - New `warp.autograd` module with utility functions `gradcheck()`, `jacobian()`, and `jacobian_fd()` for debugging kernel Jacobians ([docs](https://nvidia.github.io/warp/modules/differentiability.html#measuring-gradient-accuracy))
  - Add array overwrite detection, if `wp.config.verify_autograd_array_access` is true in-place operations on arrays on the Tape that could break gradient computation will be detected ([docs](https://nvidia.github.io/warp/modules/differentiability.html#array-overwrite-tracking))
  - Fix bug where modification of `@wp.func_replay` functions and native snippets would not trigger module recompilation
  - Add documentation for dynamic loop autograd limitations

- `warp.sim` improvements:
  - Improve memory usage and performance for rigid body contact handling when `self.rigid_mesh_contact_max` is zero (default behavior).
  - The `mask` argument to `wp.sim.eval_fk()` now accepts both integer and boolean arrays to mask articulations.
  - Fix handling of `ModelBuilder.joint_act` in `ModelBuilder.collapse_fixed_joints()` (affected floating-base systems)
  - Fix and improve implementation of `ModelBuilder.plot_articulation()` to visualize the articulation tree of a rigid-body mechanism
  - Fix ShapeInstancer `__new__()` method (missing instance return and `*args` parameter)
  - Fix handling of `upaxis` variable in `ModelBuilder` and the rendering thereof in `OpenGLRenderer`

- `warp.sparse` improvements:
  - Sparse matrix allocations (from `bsr_from_triplets()`, `bsr_axpy()`, etc.) can now be captured in CUDA graphs; exact number of non-zeros can be optionally requested asynchronously.
  - `bsr_assign()` now supports changing block shape (including CSR/BSR conversions)
  - Add Python operator overloads for common sparse matrix operations, e.g `A += 0.5 * B`, `y = x @ C`

- `warp.fem` new features and fixes:
  - Support for variable number of nodes per element
  - Global `wp.fem.lookup()` operator now supports `wp.fem.Tetmesh` and `wp.fem.Trimesh2D` geometries
  - Simplified defining custom subdomains (`wp.fem.Subdomain`), free-slip boundary conditions
  - New field types: `wp.fem.UniformField`, `wp.fem.ImplicitField` and `wp.fem.NonconformingField`
  - New `streamlines`, `magnetostatics` and `nonconforming_contact` examples, updated `mixed_elasticity` to use a nonlinear model
  - Function spaces can now export VTK-compatible cells for visualization
  - Fixed edge cases with NanoVDB function spaces
  - Fixed differentiability of `wp.fem.PicQuadrature` w.r.t. positions and measures

## [1.2.2] - 2024-07-04

- Fix hashing of replay functions and snippets
- Add additional documentation and examples demonstrating `wp.copy()`, `wp.clone()`, and `array.assign()` differentiability
- Add `__new__()` methods for all class `__del__()` methods to
  handle when a class instance is created but not instantiated before garbage collection.
- Add documentation for dynamic loop autograd limitations
- Allow users to pass function arguments by keyword in a kernel using standard Python calling semantics
- Implement the assignment operator for `wp.quat`

## [1.2.2] - 2024-07-04

- Support for NumPy >= 2.0

## [1.2.1] - 2024-06-14

- Fix generic function caching
- Fix Warp not being initialized when constructing arrays with `wp.array()`
- Fix `wp.is_mempool_access_supported()` not resolving the provided device arguments to `wp.context.Device`

## [1.2.0] - 2024-06-06

- Add a not-a-number floating-point constant that can be used as `wp.NAN` or `wp.nan`.
- Add `wp.isnan()`, `wp.isinf()`, and `wp.isfinite()` for scalars, vectors, matrices, etc.
- Improve kernel cache reuse by hashing just the local module constants. Previously, a
  module's hash was affected by all `wp.constant()` variables declared in a Warp program.
- Revised module compilation process to allow multiple processes to use the same kernel cache directory.
  Cached kernels will now be stored in hash-specific subdirectory.
- Add runtime checks for `wp.MarchingCubes` on field dimensions and size
- Fix memory leak in `wp.Mesh` BVH ([GH-225](https://github.com/NVIDIA/warp/issues/225))
- Use C++17 when building the Warp library and user kernels
- Increase PTX target architecture up to `sm_75` (from `sm_70`), enabling Turing ISA features
- Extended NanoVDB support (see `warp.Volume`):
  - Add support for data-agnostic index grids, allocation at voxel granularity
  - New `wp.volume_lookup_index()`, `wp.volume_sample_index()` and generic `wp.volume_sample()`/`wp.volume_lookup()`/`wp.volume_store()` kernel-level functions
  - Zero-copy aliasing of in-memory grids, support for multi-grid buffers
  - Grid introspection and blind data access capabilities
  - `warp.fem` can now work directly on NanoVDB grids using `warp.fem.Nanogrid`
  - Fixed `wp.volume_sample_v()` and `wp.volume_store_*()` adjoints
  - Prevent `wp.volume_store()` from overwriting grid background values
- Improve validation of user-provided fields and values in `warp.fem`
- Support headless rendering of `wp.render.OpenGLRenderer` via `pyglet.options["headless"] = True`
- `wp.render.RegisteredGLBuffer` can fall back to CPU-bound copying if CUDA/OpenGL interop is not available
- Clarify terms for external contributions, please see CONTRIBUTING.md for details
- Improve performance of `wp.sparse.bsr_mm()` by ~5x on benchmark problems
- Fix for XPBD incorrectly indexing into of joint actuations `joint_act` arrays
- Fix for mass matrix gradients computation in `wp.sim.FeatherstoneIntegrator()`
- Fix for handling of `--msvc_path` in build scripts
- Fix for `wp.copy()` params to record dest and src offset parameters on `wp.Tape()`
- Fix for `wp.randn()` to ensure return values are finite
- Fix for slicing of arrays with gradients in kernels
- Fix for function overload caching, ensure module is rebuilt if any function overloads are modified
- Fix for handling of `bool` types in generic kernels
- Publish CUDA 12.5 binaries for Hopper support, see https://github.com/nvidia/warp?tab=readme-ov-file#installing for details

## 1.1.1 - 2024-05-24

- `wp.init()` is no longer required to be called explicitly and will be performed on first call to the API
- Speed up `omni.warp.core`'s startup time

## [1.1.0] - 2024-05-09

- Support returning a value from `@wp.func_native` CUDA functions using type hints
- Improved differentiability of the `wp.sim.FeatherstoneIntegrator`
- Fix gradient propagation for rigid body contacts in `wp.sim.collide()`
- Added support for event-based timing, see `wp.ScopedTimer()`
- Added Tape visualization and debugging functions, see `wp.Tape.visualize()`
- Support constructing Warp arrays from objects that define the `__cuda_array_interface__` attribute
- Support copying a struct to another device, use `struct.to(device)` to migrate struct arrays
- Allow rigid shapes to not have any collisions with other shapes in `wp.sim.Model`
- Change default test behavior to test redundant GPUs (up to 2x)
- Test each example in an individual subprocess
- Polish and optimize various examples and tests
- Allow non-contiguous point arrays to be passed to `wp.HashGrid.build()`
- Upgrade LLVM to 18.1.3 for from-source builds and Linux x86-64 builds
- Build DLL source code as C++17 and require GCC 9.4 as a minimum
- Array clone, assign, and copy are now differentiable
- Use `Ruff` for formatting and linting
- Various documentation improvements (infinity, math constants, etc.)
- Improve URDF importer, handle joint armature
- Allow builtins.bool to be used in Warp data structures
- Use external gradient arrays in backward passes when passed to `wp.launch()`
- Add Conjugate Residual linear solver, see `wp.optim.linear.cr()`
- Fix propagation of gradients on aliased copy of variables in kernels
- Facilitate debugging and speed up `import warp` by eliminating raising any exceptions
- Improve support for nested vec/mat assignments in structs
- Recommend Python 3.9 or higher, which is required for JAX and soon PyTorch.
- Support gradient propagation for indexing sliced multi-dimensional arrays, i.e. `a[i][j]` vs. `a[i, j]`
- Provide an informative message if setting DLL C-types failed, instructing to try rebuilding the library

## 1.0.3 - 2024-04-17

- Add a `support_level` entry to the configuration file of the extensions

## [1.0.2] - 2024-03-22

- Make examples runnable from any location
- Fix the examples not running directly from their Python file
- Add the example gallery to the documentation
- Update `README.md` examples USD location
- Update `example_graph_capture.py` description

## [1.0.1] - 2024-03-15

- Document Device `total_memory` and `free_memory`
- Documentation for allocators, streams, peer access, and generics
- Changed example output directory to current working directory
- Added `python -m warp.examples.browse` for browsing the examples folder
- Print where the USD stage file is being saved
- Added `examples/optim/example_walker.py` sample
- Make the drone example not specific to USD
- Reduce the time taken to run some examples
- Optimise rendering points with a single colour
- Clarify an error message around needing USD
- Raise exception when module is unloaded during graph capture
- Added `wp.synchronize_event()` for blocking the host thread until a recorded event completes
- Flush C print buffers when ending `stdout` capture
- Remove more unneeded CUTLASS files
- Allow setting mempool release threshold as a fractional value

## [1.0.0] - 2024-03-07

- Add `FeatherstoneIntegrator` which provides more stable simulation of articulated rigid body dynamics in generalized coordinates (`State.joint_q` and `State.joint_qd`)
- Introduce `warp.sim.Control` struct to store control inputs for simulations (optional, by default the `Model` control inputs are used as before); integrators now have a different simulation signature: `integrator.simulate(model: Model, state_in: State, state_out: State, dt: float, control: Control)`
- `joint_act` can now behave in 3 modes: with `joint_axis_mode` set to `JOINT_MODE_FORCE` it behaves as a force/torque, with `JOINT_MODE_VELOCITY` it behaves as a velocity target, and with `JOINT_MODE_POSITION` it behaves as a position target; `joint_target` has been removed
- Add adhesive contact to Euler integrators via `Model.shape_materials.ka` which controls the contact distance at which the adhesive force is applied
- Improve handling of visual/collision shapes in URDF importer so visual shapes are not involved in contact dynamics
- Experimental JAX kernel callback support
- Improve module load exception message
- Add `wp.ScopedCapture`
- Removing `enable_backward` warning for callables
- Copy docstrings and annotations from wrapped kernels, functions, structs

## [0.15.1] - 2024-03-05

- Add examples assets to the wheel packages
- Fix broken image link in documentation
- Fix codegen for custom grad functions calling their respective forward functions
- Fix custom grad function handling for functions that have no outputs
- Fix issues when `wp.config.quiet = True`

## [0.15.0] - 2024-03-04

- Add thumbnails to examples gallery
- Apply colored lighting to examples
- Moved `examples` directory under `warp/`
- Add example usage to `python -m warp.tests --help`
- Adding `torch.autograd.function` example + docs
- Add error-checking to array shapes during creation
- Adding `example_graph_capture`
- Add a Diffsim Example of a Drone
- Fix `verify_fp` causing compiler errors and support CPU kernels
- Fix to enable `matmul` to be called in CUDA graph capture
- Enable mempools by default
- Update `wp.launch` to support tuple args
- Fix BiCGSTAB and GMRES producing NaNs when converging early
- Fix warning about backward codegen being disabled in `test_fem`
- Fix `assert_np_equal` when NaN's and tolerance are involved
- Improve error message to discern between CUDA being disabled or not supported
- Support cross-module functions with user-defined gradients
- Suppress superfluous CUDA error when ending capture after errors
- Make output during initialization atomic
- Add `warp.config.max_unroll`, fix custom gradient unrolling
- Support native replay snippets using `@wp.func_native(snippet, replay_snippet=replay_snippet)`
- Look for the CUDA Toolkit in default locations if the `CUDA_PATH` environment variable or `--cuda_path` build option are not used
- Added `wp.ones()` to efficiently create one-initialized arrays
- Rename `wp.config.graph_capture_module_load_default` to `wp.config.enable_graph_capture_module_load_by_default`

## 0.14.0 - 2024-02-19

- Add support for CUDA pooled (stream-ordered) allocators
  - Support memory allocation during graph capture
  - Support copying non-contiguous CUDA arrays during graph capture
  - Improved memory allocation/deallocation performance with pooled allocators
  - Use `wp.config.enable_mempools_at_init` to enable pooled allocators during Warp initialization (if supported)
  - `wp.is_mempool_supported()` - check if a device supports pooled allocators
  - `wp.is_mempool_enabled()`, `wp.set_mempool_enabled()` - enable or disable pooled allocators per device
  - `wp.set_mempool_release_threshold()`, `wp.get_mempool_release_threshold()` - configure memory pool release threshold
- Add support for direct memory access between devices
  - Improved peer-to-peer memory transfer performance if access is enabled
  - Caveat: enabling peer access may impact memory allocation/deallocation performance and increase memory consumption
  - `wp.is_peer_access_supported()` - check if the memory of a device can be accessed by a peer device
  - `wp.is_peer_access_enabled()`, `wp.set_peer_access_enabled()` - manage peer access for memory allocated using default CUDA allocators
  - `wp.is_mempool_access_supported()` - check if the memory pool of a device can be accessed by a peer device
  - `wp.is_mempool_access_enabled()`, `wp.set_mempool_access_enabled()` - manage access for memory allocated using pooled CUDA allocators
- Refined stream synchronization semantics
  - `wp.ScopedStream` can synchronize with the previous stream on entry and/or exit (only sync on entry by default)
  - Functions taking an optional stream argument do no implicit synchronization for max performance (e.g., `wp.copy()`, `wp.launch()`, `wp.capture_launch()`)
- Support for passing a custom `deleter` argument when constructing arrays
  - Deprecation of `owner` argument - use `deleter` to transfer ownership
- Optimizations for various core API functions (e.g., `wp.zeros()`, `wp.full()`, and more)
- Fix `wp.matmul()` to always use the correct CUDA context
- Fix memory leak in BSR transpose
- Fix stream synchronization issues when copying non-contiguous arrays
- API change: `wp.matmul()` no longer accepts a device as a parameter; instead, it infers the correct device from the arrays being multiplied
- Updated DLPack utilities to the latest published standard
  - External arrays can be imported into Warp directly, e.g., `wp.from_dlpack(external_array)`
  - Warp arrays can be exported to consumer frameworks directly, e.g., `jax.dlpack.from_dlpack(warp_array)`
  - Added CUDA stream synchronization for CUDA arrays
  - The original DLPack protocol can still be used for better performance when stream synchronization is not required, see interoperability docs for details
  - `warp.to_dlpack()` is about 3-4x faster in common cases
  - `warp.from_dlpack()` is about 2x faster when called with a DLPack capsule
  - Fixed a small CPU memory leak related to DLPack interop
- Improved performance of creating arrays

## 0.13.1 - 2024-02-22

- Ensure that the results from the `Noise Deform` are deterministic across different Kit sessions

## [0.13.0] - 2024-02-16

- Update the license to *NVIDIA Software License*, allowing commercial use (see `LICENSE.md`)
- Add `CONTRIBUTING.md` guidelines (for NVIDIA employees)
- Hash CUDA `snippet` and `adj_snippet` strings to fix caching
- Fix `build_docs.py` on Windows
- Add missing `.py` extension to `warp/tests/walkthrough_debug`
- Allow `wp.bool` usage in vector and matrix types

## 0.12.0 - 2024-02-05

- Add a warning when the `enable_backward` setting is set to `False` upon calling `wp.Tape.backward()`
- Fix kernels not being recompiled as expected when defined using a closure
- Change the kernel cache appauthor subdirectory to just "NVIDIA"
- Ensure that gradients attached to PyTorch tensors have compatible strides when calling `wp.from_torch()`
- Add a `Noise Deform` node for OmniGraph that deforms points using a perlin/curl noise

## [0.11.0] - 2024-01-23

- Re-release 1.0.0-beta.7 as a non-pre-release 0.11.0 version so it gets selected by `pip install warp-lang`.
- Introducing a new versioning and release process, detailed in `PACKAGING.md` and resembling that of [Python itself](https://devguide.python.org/developer-workflow/development-cycle/#devcycle):
  - The 0.11 release(s) can be found on the `release-0.11` branch.
  - Point releases (if any) go on the same minor release branch and only contain bug fixes, not new features.
  - The `public` branch, previously used to merge releases into and corresponding with the GitHub `main` branch, is retired.

## 1.0.0-beta.7 - 2024-01-23

- Ensure captures are always enclosed in `try`/`finally`
- Only include .py files from the warp subdirectory into wheel packages
- Fix an extension's sample node failing at parsing some version numbers
- Allow examples to run without USD when possible
- Add a setting to disable the main Warp menu in Kit
- Add iterative linear solvers, see `wp.optim.linear.cg`, `wp.optim.linear.bicgstab`, `wp.optim.linear.gmres`, and `wp.optim.linear.LinearOperator`
- Improve error messages around global variables
- Improve error messages around mat/vec assignments
- Support conversion of scalars to native/ctypes, e.g.: `float(wp.float32(1.23))` or `ctypes.c_float(wp.float32(1.23))`
- Add a constant for infinity, see `wp.inf`
- Add a FAQ entry about array assignments
- Add a mass spring cage diff simulation example, see `examples/example_diffsim_mass_spring_cage.py`
- Add `-s`, `--suite` option for only running tests belonging to the given suites
- Fix common spelling mistakes
- Fix indentation of generated code
- Show deprecation warnings only once
- Improve `wp.render.OpenGLRenderer`
- Create the extension's symlink to the *core library* at runtime
- Fix some built-ins failing to compile the backward pass when nested inside if/else blocks
- Update examples with the new variants of the mesh query built-ins
- Fix type members that weren't zero-initialized
- Fix missing adjoint function for `wp.mesh_query_ray()`

## [1.0.0-beta.6] - 2024-01-10

- Do not create CPU copy of grad array when calling `array.numpy()`
- Fix `assert_np_equal()` bug
- Support Linux AArch64 platforms, including Jetson/Tegra devices
- Add parallel testing runner (invoke with `python -m warp.tests`, use `warp/tests/unittest_serial.py` for serial testing)
- Fix support for function calls in `range()`
- `wp.matmul()` adjoints now accumulate
- Expand available operators (e.g. vector @ matrix, scalar as dividend) and improve support for calling native built-ins
- Fix multi-gpu synchronization issue in `sparse.py`
- Add depth rendering to `wp.render.OpenGLRenderer`, document `wp.render`
- Make `wp.atomic_min()`, `wp.atomic_max()` differentiable
- Fix error reporting using the exact source segment
- Add user-friendly mesh query overloads, returning a struct instead of overwriting parameters
- Address multiple differentiability issues
- Fix backpropagation for returning array element references
- Support passing the return value to adjoints
- Add point basis space and explicit point-based quadrature for `wp.fem`
- Support overriding the LLVM project source directory path using `build_lib.py --build_llvm --llvm_source_path=`
- Fix the error message for accessing non-existing attributes
- Flatten faces array for Mesh constructor in URDF parser

## [1.0.0-beta.5] - 2023-11-22

- Fix for kernel caching when function argument types change
- Fix code-gen ordering of dependent structs
- Fix for `wp.Mesh` build on MGPU systems
- Fix for name clash bug with adjoint code: https://github.com/NVIDIA/warp/issues/154
- Add `wp.frac()` for returning the fractional part of a floating point value
- Add support for custom native CUDA snippets using `@wp.func_native` decorator
- Add support for batched matmul with batch size > 2^16-1
- Add support for transposed CUTLASS `wp.matmul()` and additional error checking
- Add support for quad and hex meshes in `wp.fem`
- Detect and warn when C++ runtime doesn't match compiler during build, e.g.: ``libstdc++.so.6: version `GLIBCXX_3.4.30' not found``
- Documentation update for `wp.BVH`
- Documentation and simplified API for runtime kernel specialization `wp.Kernel`

## 1.0.0-beta.4 - 2023-11-01

- Add `wp.cbrt()` for cube root calculation
- Add `wp.mesh_furthest_point_no_sign()` to compute furthest point on a surface from a query point
- Add support for GPU BVH builds, 10-100x faster than CPU builds for large meshes
- Add support for chained comparisons, i.e.: `0 < x < 2`
- Add support for running `wp.fem` examples headless
- Fix for unit test determinism
- Fix for possible GC collection of array during graph capture
- Fix for `wp.utils.array_sum()` output initialization when used with vector types
- Coverage and documentation updates

## 1.0.0-beta.3 - 2023-10-19

- Add support for code coverage scans (test_coverage.py), coverage at 85% in `omni.warp.core`
- Add support for named component access for vector types, e.g.: `a = v.x`
- Add support for lvalue expressions, e.g.: `array[i] += b`
- Add casting constructors for matrix and vector types
- Add support for `type()` operator that can be used to return type inside kernels
- Add support for grid-stride kernels to support kernels with > 2^31-1 thread blocks
- Fix for multi-process initialization warnings
- Fix alignment issues with empty `wp.struct`
- Fix for return statement warning with tuple-returning functions
- Fix for `wp.batched_matmul()` registering the wrong function in the Tape
- Fix and document for `wp.sim` forward + inverse kinematics
- Fix for `wp.func` to return a default value if function does not return on all control paths
- Refactor `wp.fem` support for new basis functions, decoupled function spaces
- Optimizations for `wp.noise` functions, up to 10x faster in most cases
- Optimizations for `type_size_in_bytes()` used in array construction'

### Breaking Changes

- To support grid-stride kernels, `wp.tid()` can no longer be called inside `wp.func` functions.

## 1.0.0-beta.2 - 2023-09-01

- Fix for passing bool into `wp.func` functions
- Fix for deprecation warnings appearing on `stderr`, now redirected to `stdout`
- Fix for using `for i in wp.hash_grid_query(..)` syntax

## 1.0.0-beta.1 - 2023-08-29

- Fix for `wp.float16` being passed as kernel arguments
- Fix for compile errors with kernels using structs in backward pass
- Fix for `wp.Mesh.refit()` not being CUDA graph capturable due to synchronous temp. allocs
- Fix for dynamic texture example flickering / MGPU crashes demo in Kit by reusing `ui.DynamicImageProvider` instances
- Fix for a regression that disabled bundle change tracking in samples
- Fix for incorrect surface velocities when meshes are deforming in `OgnClothSimulate`
- Fix for incorrect lower-case when setting USD stage "up_axis" in examples
- Fix for incompatible gradient types when wrapping PyTorch tensor as a vector or matrix type
- Fix for adding open edges when building cloth constraints from meshes in `wp.sim.ModelBuilder.add_cloth_mesh()`
- Add support for `wp.fabricarray` to directly access Fabric data from Warp kernels, see https://docs.omniverse.nvidia.com/kit/docs/usdrt/latest/docs/usdrt_prim_selection.html for examples
- Add support for user defined gradient functions, see `@wp.func_replay`, and `@wp.func_grad` decorators
- Add support for more OG attribute types in `omni.warp.from_omni_graph()`
- Add support for creating NanoVDB `wp.Volume` objects from dense NumPy arrays
- Add support for `wp.volume_sample_grad_f()` which returns the value + gradient efficiently from an NVDB volume
- Add support for LLVM fp16 intrinsics for half-precision arithmetic
- Add implementation of stochastic gradient descent, see `wp.optim.SGD`
- Add `wp.fem` framework for solving weak-form PDE problems (see https://nvidia.github.io/warp/modules/fem.html)
- Optimizations for `omni.warp` extension load time (2.2s to 625ms cold start)
- Make all `omni.ui` dependencies optional so that Warp unit tests can run headless
- Deprecation of `wp.tid()` outside of kernel functions, users should pass `tid()` values to `wp.func` functions explicitly
- Deprecation of `wp.sim.Model.flatten()` for returning all contained tensors from the model
- Add support for clamping particle max velocity in `wp.sim.Model.particle_max_velocity`
- Remove dependency on `urdfpy` package, improve MJCF parser handling of default values

## [0.10.1] - 2023-07-25

- Fix for large multidimensional kernel launches (> 2^32 threads)
- Fix for module hashing with generics
- Fix for unrolling loops with break or continue statements (will skip unrolling)
- Fix for passing boolean arguments to build_lib.py (previously ignored)
- Fix build warnings on Linux
- Fix for creating array of structs from NumPy structured array
- Fix for regression on kernel load times in Kit when using `wp.sim`
- Update `wp.array.reshape()` to handle `-1` dimensions
- Update margin used by for mesh queries when using `wp.sim.create_soft_body_contacts()`
- Improvements to gradient handling with `wp.from_torch()`, `wp.to_torch()` plus documentation

## 0.10.0 - 2023-07-05

- Add support for macOS universal binaries (x86 + aarch64) for M1+ support
- Add additional methods for SDF generation please see the following new methods:
  - `wp.mesh_query_point_nosign()` - closest point query with no sign determination
  - `wp.mesh_query_point_sign_normal()` - closest point query with sign from angle-weighted normal
  - `wp.mesh_query_point_sign_winding_number()` - closest point query with fast winding number sign determination
- Add CSR/BSR sparse matrix support, see `wp.sparse` module:
  - `wp.sparse.BsrMatrix`
  - `wp.sparse.bsr_zeros()`, `wp.sparse.bsr_set_from_triplets()` for construction
  - `wp.sparse.bsr_mm()`, `wp.sparse_bsr_mv()` for matrix-matrix and matrix-vector products respectively
- Add array-wide utilities:
  - `wp.utils.array_scan()` - prefix sum (inclusive or exclusive)
  - `wp.utils.array_sum()` - sum across array
  - `wp.utils.radix_sort_pairs()` - in-place radix sort (key,value) pairs
- Add support for calling `@wp.func` functions from Python (outside of kernel scope)
- Add support for recording kernel launches using a `wp.Launch` object that can be replayed with low overhead, use `wp.launch(..., record_cmd=True)` to generate a command object
- Optimizations for `wp.struct` kernel arguments, up to 20x faster launches for kernels with large structs or number of params
- Refresh USD samples to use bundle based workflow + change tracking
- Add Python API for manipulating mesh and point bundle data in OmniGraph, see `omni.warp.nodes` module, see `omni.warp.nodes.mesh_create_bundle()`, `omni.warp.nodes.mesh_get_points()`, etc
- Improvements to `wp.array`:
  - Fix a number of array methods misbehaving with empty arrays
  - Fix a number of bugs and memory leaks related to gradient arrays
  - Fix array construction when creating arrays in pinned memory from a data source in pageable memory
  - `wp.empty()` no longer zeroes-out memory and returns an uninitialized array, as intended
  - `array.zero_()` and `array.fill_()` work with non-contiguous arrays
  - Support wrapping non-contiguous NumPy arrays without a copy
  - Support preserving the outer dimensions of NumPy arrays when wrapping them as Warp arrays of vector or matrix types
  - Improve PyTorch and DLPack interop with Warp arrays of arbitrary vectors and matrices
  - `array.fill_()` can now take lists or other sequences when filling arrays of vectors or matrices, e.g. `arr.fill_([[1, 2], [3, 4]])`
  - `array.fill_()` now works with arrays of structs (pass a struct instance)
  - `wp.copy()` gracefully handles copying between non-contiguous arrays on different devices
  - Add `wp.full()` and `wp.full_like()`, e.g., `a = wp.full(shape, value)`
  - Add optional `device` argument to `wp.empty_like()`, `wp.zeros_like()`, `wp.full_like()`, and `wp.clone()`
  - Add `indexedarray` methods `.zero_()`, `.fill_()`, and `.assign()`
  - Fix `indexedarray` methods `.numpy()` and `.list()`
  - Fix `array.list()` to work with arrays of any Warp data type
  - Fix `array.list()` synchronization issue with CUDA arrays
  - `array.numpy()` called on an array of structs returns a structured NumPy array with named fields
  - Improve the performance of creating arrays
- Fix for `Error: No module named 'omni.warp.core'` when running some Kit configurations (e.g.: stubgen)
- Fix for `wp.struct` instance address being included in module content hash
- Fix codegen with overridden function names
- Fix for kernel hashing so it occurs after code generation and before loading to fix a bug with stale kernel cache
- Fix for `wp.BVH.refit()` when executed on the CPU
- Fix adjoint of `wp.struct` constructor
- Fix element accessors for `wp.float16` vectors and matrices in Python
- Fix `wp.float16` members in structs
- Remove deprecated `wp.ScopedCudaGuard()`, please use `wp.ScopedDevice()` instead

## [0.9.0] - 2023-06-01

- Add support for in-place modifications to vector, matrix, and struct types inside kernels (will warn during backward pass with `wp.verbose` if using gradients)
- Add support for step-through VSCode debugging of kernel code with standalone LLVM compiler, see `wp.breakpoint()`, and `walkthrough_debug.py`
- Add support for default values on built-in functions
- Add support for multi-valued `@wp.func` functions
- Add support for `pass`, `continue`, and `break` statements
- Add missing `__sincos_stret` symbol for macOS
- Add support for gradient propagation through `wp.Mesh.points`, and other cases where arrays are passed to native functions
- Add support for Python `@` operator as an alias for `wp.matmul()`
- Add XPBD support for particle-particle collision
- Add support for individual particle radii: `ModelBuilder.add_particle` has a new `radius` argument, `Model.particle_radius` is now a Warp array
- Add per-particle flags as a `Model.particle_flags` Warp array, introduce `PARTICLE_FLAG_ACTIVE` to define whether a particle is being simulated and participates in contact dynamics
- Add support for Python bitwise operators `&`, `|`, `~`, `<<`, `>>`
- Switch to using standalone LLVM compiler by default for `cpu` devices
- Split `omni.warp` into `omni.warp.core` for Omniverse applications that want to use the Warp Python module with minimal additional dependencies
- Disable kernel gradient generation by default inside Omniverse for improved compile times
- Fix for bounds checking on element access of vector/matrix types
- Fix for stream initialization when a custom (non-primary) external CUDA context has been set on the calling thread
- Fix for duplicate `@wp.struct` registration during hot reload
- Fix for array `unot()` operator so kernel writers can use `if not array:` syntax
- Fix for case where dynamic loops are nested within unrolled loops
- Change `wp.hash_grid_point_id()` now returns -1 if the `wp.HashGrid` has not been reserved before
- Deprecate `wp.Model.soft_contact_distance` which is now replaced by `wp.Model.particle_radius`
- Deprecate single scalar particle radius (should be a per-particle array)

## 0.8.2 - 2023-04-21

- Add `ModelBuilder.soft_contact_max` to control the maximum number of soft contacts that can be registered. Use `Model.allocate_soft_contacts(new_count)` to change count on existing `Model` objects.
- Add support for `bool` parameters
- Add support for logical boolean operators with `int` types
- Fix for `wp.quat()` default constructor
- Fix conditional reassignments
- Add sign determination using angle weighted normal version of `wp.mesh_query_point()` as `wp.mesh_query_sign_normal()`
- Add sign determination using winding number of `wp.mesh_query_point()` as `wp.mesh_query_sign_winding_number()`
- Add query point without sign determination `wp.mesh_query_no_sign()`

## 0.8.1 - 2023-04-13

- Fix for regression when passing flattened numeric lists as matrix arguments to kernels
- Fix for regressions when passing `wp.struct` types with uninitialized (`None`) member attributes

## 0.8.0 - 2023-04-05

- Add `Texture Write` node for updating dynamic RTX textures from Warp kernels / nodes
- Add multi-dimensional kernel support to Warp Kernel Node
- Add `wp.load_module()` to pre-load specific modules (pass `recursive=True` to load recursively)
- Add `wp.poisson()` for sampling Poisson distributions
- Add support for UsdPhysics schema see `wp.sim.parse_usd()`
- Add XPBD rigid body implementation plus diff. simulation examples
- Add support for standalone CPU compilation (no host-compiler) with LLVM backed, enable with `--standalone` build option
- Add support for per-timer color in `wp.ScopedTimer()`
- Add support for row-based construction of matrix types outside of kernels
- Add support for setting and getting row vectors for Python matrices, see `matrix.get_row()`, `matrix.set_row()`
- Add support for instantiating `wp.struct` types within kernels
- Add support for indexed arrays, `slice = array[indices]` will now generate a sparse slice of array data
- Add support for generic kernel params, use `def compute(param: Any):`
- Add support for `with wp.ScopedDevice("cuda") as device:` syntax (same for `wp.ScopedStream()`, `wp.Tape()`)
- Add support for creating custom length vector/matrices inside kernels, see `wp.vector()`, and `wp.matrix()`
- Add support for creating identity matrices in kernels with, e.g.: `I = wp.identity(n=3, dtype=float)`
- Add support for unary plus operator (`wp.pos()`)
- Add support for `wp.constant` variables to be used directly in Python without having to use `.val` member
- Add support for nested `wp.struct` types
- Add support for returning `wp.struct` from functions
- Add `--quick` build for faster local dev. iteration (uses a reduced set of SASS arches)
- Add optional `requires_grad` parameter to `wp.from_torch()` to override gradient allocation
- Add type hints for generic vector / matrix types in Python stubs
- Add support for custom user function recording in `wp.Tape()`
- Add support for registering CUTLASS `wp.matmul()` with tape backward pass
- Add support for grids with > 2^31 threads (each dimension may be up to INT_MAX in length)
- Add CPU fallback for `wp.matmul()`
- Optimizations for `wp.launch()`, up to 3x faster launches in common cases
- Fix `wp.randf()` conversion to float to reduce bias for uniform sampling
- Fix capture of `wp.func` and `wp.constant` types from inside Python closures
- Fix for CUDA on WSL
- Fix for matrices in structs
- Fix for transpose indexing for some non-square matrices
- Enable Python faulthandler by default
- Update to VS2019

### Breaking Changes

- `wp.constant` variables can now be treated as their true type, accessing the underlying value through `constant.val` is no longer supported
- `wp.sim.model.ground_plane` is now a `wp.array` to support gradient, users should call `builder.set_ground_plane()` to create the ground 
- `wp.sim` capsule, cones, and cylinders are now aligned with the default USD up-axis

## 0.7.2 - 2023-02-15

- Reduce test time for vec/math types
- Clean-up CUDA disabled build pipeline
- Remove extension.gen.toml to make Kit packages Python version independent
- Handle additional cases for array indexing inside Python

## 0.7.1 - 2023-02-14

- Disabling some slow tests for Kit
- Make unit tests run on first GPU only by default

## [0.7.0] - 2023-02-13

- Add support for arbitrary length / type vector and matrices e.g.: `wp.vec(length=7, dtype=wp.float16)`, see `wp.vec()`, and `wp.mat()`
- Add support for `array.flatten()`, `array.reshape()`, and `array.view()` with NumPy semantics
- Add support for slicing `wp.array` types in Python
- Add `wp.from_ptr()` helper to construct arrays from an existing allocation
- Add support for `break` statements in ranged-for and while loops (backward pass support currently not implemented)
- Add built-in mathematic constants, see `wp.pi`, `wp.e`, `wp.log2e`, etc.
- Add built-in conversion between degrees and radians, see `wp.degrees()`, `wp.radians()`
- Add security pop-up for Kernel Node
- Improve error handling for kernel return values

## 0.6.3 - 2023-01-31

- Add DLPack utilities, see `wp.from_dlpack()`, `wp.to_dlpack()`
- Add Jax utilities, see `wp.from_jax()`, `wp.to_jax()`, `wp.device_from_jax()`, `wp.device_to_jax()`
- Fix for Linux Kit extensions OM-80132, OM-80133

## 0.6.2 - 2023-01-19

- Updated `wp.from_torch()` to support more data types
- Updated `wp.from_torch()` to automatically determine the target Warp data type if not specified
- Updated `wp.from_torch()` to support non-contiguous tensors with arbitrary strides
- Add CUTLASS integration for dense GEMMs, see `wp.matmul()` and `wp.matmul_batched()`
- Add QR and Eigen decompositions for `mat33` types, see `wp.qr3()`, and `wp.eig3()`
- Add default (zero) constructors for matrix types
- Add a flag to suppress all output except errors and warnings (set `wp.config.quiet = True`)
- Skip recompilation when Kernel Node attributes are edited
- Allow optional attributes for Kernel Node
- Allow disabling backward pass code-gen on a per-kernel basis, use `@wp.kernel(enable_backward=False)`
- Replace Python `imp` package with `importlib`
- Fix for quaternion slerp gradients (`wp.quat_slerp()`)

## 0.6.1 - 2022-12-05

- Fix for non-CUDA builds
- Fix strides computation in array_t constructor, fixes a bug with accessing mesh indices through mesh.indices[]
- Disable backward pass code generation for kernel node (4-6x faster compilation)
- Switch to linbuild for universal Linux binaries (affects TeamCity builds only)

## 0.6.0 - 2022-11-28

- Add support for CUDA streams, see `wp.Stream`, `wp.get_stream()`, `wp.set_stream()`, `wp.synchronize_stream()`, `wp.ScopedStream`
- Add support for CUDA events, see `wp.Event`, `wp.record_event()`, `wp.wait_event()`, `wp.wait_stream()`, `wp.Stream.record_event()`, `wp.Stream.wait_event()`, `wp.Stream.wait_stream()`
- Add support for PyTorch stream interop, see `wp.stream_from_torch()`, `wp.stream_to_torch()`
- Add support for allocating host arrays in pinned memory for asynchronous data transfers, use `wp.array(..., pinned=True)` (default is non-pinned)
- Add support for direct conversions between all scalar types, e.g.: `x = wp.uint8(wp.float64(3.0))`
- Add per-module option to enable fast math, use `wp.set_module_options({"fast_math": True})`, fast math is now *disabled* by default
- Add support for generating CUBIN kernels instead of PTX on systems with older drivers
- Add user preference options for CUDA kernel output ("ptx" or "cubin", e.g.: `wp.config.cuda_output = "ptx"` or per-module `wp.set_module_options({"cuda_output": "ptx"})`)
- Add kernel node for OmniGraph
- Add `wp.quat_slerp()`, `wp.quat_to_axis_angle()`, `wp.rotate_rodriquez()` and adjoints for all remaining quaternion operations
- Add support for unrolling for-loops when range is a `wp.constant`
- Add support for arithmetic operators on built-in vector / matrix types outside of `wp.kernel`
- Add support for multiple solution variables in `wp.optim` Adam optimization
- Add nested attribute support for `wp.struct` attributes
- Add missing adjoint implementations for spatial math types, and document all functions with missing adjoints
- Add support for retrieving NanoVDB tiles and voxel size, see `wp.Volume.get_tiles()`, and `wp.Volume.get_voxel_size()`
- Add support for store operations on integer NanoVDB volumes, see `wp.volume_store_i()`
- Expose `wp.Mesh` points, indices, as arrays inside kernels, see `wp.mesh_get()`
- Optimizations for `wp.array` construction, 2-3x faster on average
- Optimizations for URDF import
- Fix various deployment issues by statically linking with all CUDA libs
- Update warp.so/warp.dll to CUDA Toolkit 11.5

## 0.5.1 - 2022-11-01

- Fix for unit tests in Kit

## [0.5.0] - 2022-10-31

- Add smoothed particle hydrodynamics (SPH) example, see `example_sph.py`
- Add support for accessing `array.shape` inside kernels, e.g.: `width = arr.shape[0]`
- Add dependency tracking to hot-reload modules if dependencies were modified
- Add lazy acquisition of CUDA kernel contexts (save ~300Mb of GPU memory in MGPU environments)
- Add BVH object, see `wp.Bvh` and `bvh_query_ray()`, `bvh_query_aabb()` functions
- Add component index operations for `spatial_vector`, `spatial_matrix` types
- Add `wp.lerp()` and `wp.smoothstep()` builtins
- Add `wp.optim` module with implementation of the Adam optimizer for float and vector types
- Add support for transient Python modules (fix for Houdini integration)
- Add `wp.length_sq()`, `wp.trace()` for vector / matrix types respectively
- Add missing adjoints for `wp.quat_rpy()`, `wp.determinant()`
- Add `wp.atomic_min()`, `wp.atomic_max()` operators
- Add vectorized version of `wp.sim.model.add_cloth_mesh()`
- Add NVDB volume allocation API, see `wp.Volume.allocate()`, and `wp.Volume.allocate_by_tiles()`
- Add NVDB volume write methods, see `wp.volume_store_i()`, `wp.volume_store_f()`, `wp.volume_store_v()`
- Add MGPU documentation
- Add example showing how to compute Jacobian of multiple environments in parallel, see `example_jacobian_ik.py`
- Add `wp.Tape.zero()` support for `wp.struct` types
- Make SampleBrowser an optional dependency for Kit extension
- Make `wp.Mesh` object accept both 1d and 2d arrays of face vertex indices
- Fix for reloading of class member kernel / function definitions using `importlib.reload()`
- Fix for hashing of `wp.constants()` not invalidating kernels
- Fix for reload when multiple `.ptx` versions are present
- Improved error reporting during code-gen

## [0.4.3] - 2022-09-20

- Update all samples to use GPU interop path by default
- Fix for arrays > 2GB in length
- Add support for per-vertex USD mesh colors with `wp.render` class

## 0.4.2 - 2022-09-07

- Register Warp samples to the sample browser in Kit
- Add NDEBUG flag to release mode kernel builds
- Fix for particle solver node when using a large number of particles
- Fix for broken cameras in Warp sample scenes

## 0.4.1 - 2022-08-30

- Add geometry sampling methods, see `wp.sample_unit_cube()`, `wp.sample_unit_disk()`, etc
- Add `wp.lower_bound()` for searching sorted arrays
- Add an option for disabling code-gen of backward pass to improve compilation times, see `wp.set_module_options({"enable_backward": False})`, True by default
- Fix for using Warp from Script Editor or when module does not have a `__file__` attribute
- Fix for hot reload of modules containing `wp.func()` definitions
- Fix for debug flags not being set correctly on CUDA when `wp.config.mode == "debug"`, this enables bounds checking on CUDA kernels in debug mode
- Fix for code gen of functions that do not return a value

## 0.4.0 - 2022-08-09

- Fix for FP16 conversions on GPUs without hardware support
- Fix for `runtime = None` errors when reloading the Warp module
- Fix for PTX architecture version when running with older drivers, see `wp.config.ptx_target_arch`
- Fix for USD imports from `__init__.py`, defer them to individual functions that need them
- Fix for robustness issues with sign determination for `wp.mesh_query_point()`
- Fix for `wp.HashGrid` memory leak when creating/destroying grids
- Add CUDA version checks for toolkit and driver
- Add support for cross-module `@wp.struct` references
- Support running even if CUDA initialization failed, use `wp.is_cuda_available()` to check availability
- Statically linking with the CUDA runtime library to avoid deployment issues

### Breaking Changes

- Removed `wp.runtime` reference from the top-level module, as it should be considered private

## 0.3.2 - 2022-07-19

- Remove Torch import from `__init__.py`, defer import to `wp.from_torch()`, `wp.to_torch()`

## [0.3.1] - 2022-07-12

- Fix for marching cubes reallocation after initialization
- Add support for closest point between line segment tests, see `wp.closest_point_edge_edge()` builtin
- Add support for per-triangle elasticity coefficients in simulation, see `wp.sim.ModelBuilder.add_cloth_mesh()`
- Add support for specifying default device, see `wp.set_device()`, `wp.get_device()`, `wp.ScopedDevice`
- Add support for multiple GPUs (e.g., `"cuda:0"`, `"cuda:1"`), see `wp.get_cuda_devices()`, `wp.get_cuda_device_count()`, `wp.get_cuda_device()`
- Add support for explicitly targeting the current CUDA context using device alias `"cuda"`
- Add support for using arbitrary external CUDA contexts, see `wp.map_cuda_device()`, `wp.unmap_cuda_device()`
- Add PyTorch device aliasing functions, see `wp.device_from_torch()`, `wp.device_to_torch()`

### Breaking Changes

- A CUDA device is used by default, if available (aligned with `wp.get_preferred_device()`)
- `wp.ScopedCudaGuard` is deprecated, use `wp.ScopedDevice` instead
- `wp.synchronize()` now synchronizes all devices; for finer-grained control, use `wp.synchronize_device()`
- Device alias `"cuda"` now refers to the current CUDA context, rather than a specific device like `"cuda:0"` or `"cuda:1"`

## 0.3.0 - 2022-07-08

- Add support for FP16 storage type, see `wp.float16`
- Add support for per-dimension byte strides, see `wp.array.strides`
- Add support for passing Python classes as kernel arguments, see `@wp.struct` decorator
- Add additional bounds checks for builtin matrix types
- Add additional floating point checks, see `wp.config.verify_fp`
- Add interleaved user source with generated code to aid debugging
- Add generalized GPU marching cubes implementation, see `wp.MarchingCubes` class
- Add additional scalar*matrix vector operators
- Add support for retrieving a single row from builtin types, e.g.: `r = m33[i]`
- Add  `wp.log2()` and `wp.log10()` builtins
- Add support for quickly instancing `wp.sim.ModelBuilder` objects to improve env. creation performance for RL
- Remove custom CUB version and improve compatibility with CUDA 11.7
- Fix to preserve external user-gradients when calling `wp.Tape.zero()`
- Fix to only allocate gradient of a Torch tensor if `requires_grad=True`
- Fix for missing `wp.mat22` constructor adjoint
- Fix for ray-cast precision in edge case on GPU (watertightness issue)
- Fix for kernel hot-reload when definition changes
- Fix for NVCC warnings on Linux
- Fix for generated function names when kernels are defined as class functions
- Fix for reload of generated CPU kernel code on Linux
- Fix for example scripts to output USD at 60 timecodes per-second (better Kit compatibility)

## [0.2.3] - 2022-06-13

- Fix for incorrect 4d array bounds checking
- Fix for `wp.constant` changes not updating module hash
- Fix for stale CUDA kernel cache when CPU kernels launched first
- Array gradients are now allocated along with the arrays and accessible as `wp.array.grad`, users should take care to always call `wp.Tape.zero()` to clear gradients between different invocations of `wp.Tape.backward()`
- Added `wp.array.fill_()` to set all entries to a scalar value (4-byte values only currently)

### Breaking Changes

- Tape `capture` option has been removed, users can now capture tapes inside existing CUDA graphs (e.g.: inside Torch)
- Scalar loss arrays should now explicitly set `requires_grad=True` at creation time

## 0.2.2 - 2022-05-30

- Fix for `from import *` inside Warp initialization
- Fix for body space velocity when using deforming Mesh objects with scale
- Fix for noise gradient discontinuities affecting `wp.curlnoise()`
- Fix for `wp.from_torch()` to correctly preserve shape
- Fix for URDF parser incorrectly passing density to scale parameter
- Optimizations for startup time from 3s -> 0.3s
- Add support for custom kernel cache location, Warp will now store generated binaries in the user's application directory
- Add support for cross-module function references, e.g.: call another modules @wp.func functions
- Add support for overloading `@wp.func` functions based on argument type
- Add support for calling built-in functions directly from Python interpreter outside kernels (experimental)
- Add support for auto-complete and docstring lookup for builtins in IDEs like VSCode, PyCharm, etc
- Add support for doing partial array copies, see `wp.copy()` for details
- Add support for accessing mesh data directly in kernels, see `wp.mesh_get_point()`, `wp.mesh_get_index()`, `wp.mesh_eval_face_normal()`
- Change to only compile for targets where kernel is launched (e.g.: will not compile CPU unless explicitly requested)

### Breaking Changes

- Builtin methods such as `wp.quat_identity()` now call the Warp native implementation directly and will return a `wp.quat` object instead of NumPy array
- NumPy implementations of many builtin methods have been moved to `wp.utils` and will be deprecated
- Local `@wp.func` functions should not be namespaced when called, e.g.: previously `wp.myfunc()` would work even if `myfunc()` was not a builtin
- Removed `wp.rpy2quat()`, please use `wp.quat_rpy()` instead

## 0.2.1 - 2022-05-11

- Fix for unit tests in Kit

## [0.2.0] - 2022-05-02

### Warp Core

- Fix for unrolling loops with negative bounds
- Fix for unresolved symbol `hash_grid_build_device()` not found when lib is compiled without CUDA support
- Fix for failure to load nvrtc-builtins64_113.dll when user has a newer CUDA toolkit installed on their machine
- Fix for conversion of Torch tensors to `wp.array` with a vector dtype (incorrect row count)
- Fix for `warp.dll` not found on some Windows installations
- Fix for macOS builds on Clang 13.x
- Fix for step-through debugging of kernels on Linux
- Add argument type checking for user defined `@wp.func` functions
- Add support for custom iterable types, supports ranges, hash grid, and mesh query objects
- Add support for multi-dimensional arrays, for example use `x = array[i,j,k]` syntax to address a 3-dimensional array
- Add support for multi-dimensional kernel launches, use `launch(kernel, dim=(i,j,k), ...` and `i,j,k = wp.tid()` to obtain thread indices
- Add support for bounds-checking array memory accesses in debug mode, use `wp.config.mode = "debug"` to enable
- Add support for differentiating through dynamic and nested for-loops
- Add support for evaluating MLP neural network layers inside kernels with custom activation functions, see `wp.mlp()`
- Add additional NVDB sampling methods and adjoints, see `wp.volume_sample_i()`, `wp.volume_sample_f()`, and `wp.volume_sample_vec()`
- Add support for loading zlib compressed NVDB volumes, see `wp.Volume.load_from_nvdb()`
- Add support for triangle intersection testing, see `wp.intersect_tri_tri()`
- Add support for NVTX profile zones in `wp.ScopedTimer()`
- Add support for additional transform and quaternion math operations, see `wp.inverse()`, `wp.quat_to_matrix()`, `wp.quat_from_matrix()`
- Add fast math (`--fast-math`) to kernel compilation by default
- Add `wp.torch` import by default (if PyTorch is installed)

### Warp Kit

- Add Kit menu for browsing Warp documentation and example scenes under 'Window->Warp'
- Fix for OgnParticleSolver.py example when collider is coming from Read Prim into Bundle node

### Warp Sim

- Fix for joint attachment forces
- Fix for URDF importer and floating base support
- Add examples showing how to use differentiable forward kinematics to solve inverse kinematics
- Add examples for URDF cartpole and quadruped simulation

### Breaking Changes

- `wp.volume_sample_world()` is now replaced by `wp.volume_sample_f/i/vec()` which operate in index (local) space. Users should use `wp.volume_world_to_index()` to transform points from world space to index space before sampling.
- `wp.mlp()` expects multi-dimensional arrays instead of one-dimensional arrays for inference, all other semantics remain the same as earlier versions of this API.
- `wp.array.length` member has been removed, please use `wp.array.shape` to access array dimensions, or use `wp.array.size` to get total element count
- Marking `dense_gemm()`, `dense_chol()`, etc methods as experimental until we revisit them

## 0.1.25 - 2022-03-20

- Add support for class methods to be Warp kernels
- Add HashGrid reserve() so it can be used with CUDA graphs
- Add support for CUDA graph capture of tape forward/backward passes
- Add support for Python 3.8.x and 3.9.x
- Add hyperbolic trigonometric functions, see `wp.tanh()`, `wp.sinh()`, `wp.cosh()`
- Add support for floored division on integer types
- Move tests into core library so they can be run in Kit environment

## 0.1.24 - 2022-03-03

### Warp Core

- Add NanoVDB support, see `wp.volume_sample*()` methods
- Add support for reading compile-time constants in kernels, see `wp.constant()`
- Add support for __cuda_array_interface__ protocol for zero-copy interop with PyTorch, see `wp.torch.to_torch()`
- Add support for additional numeric types, i8, u8, i16, u16, etc
- Add better checks for device strings during allocation / launch
- Add support for sampling random numbers with a normal distribution, see `wp.randn()`
- Upgrade to CUDA 11.3
- Update example scenes to Kit 103.1
- Deduce array dtype from np.array when one is not provided
- Fix for ranged for loops with negative step sizes
- Fix for 3d and 4d spherical gradient distributions

## 0.1.23 - 2022-02-17

### Warp Core

- Fix for generated code folder being removed during Showroom installation
- Fix for macOS support
- Fix for dynamic for-loop code gen edge case
- Add procedural noise primitives, see `wp.noise()`, `wp.pnoise()`, `wp.curlnoise()`
- Move simulation helpers our of test into `wp.sim` module

## 0.1.22 - 2022-02-14

### Warp Core

- Fix for .so reloading on Linux
- Fix for while loop code-gen in some edge cases
- Add rounding functions `wp.round()`, `wp.rint()`, `wp.trunc()`, `wp.floor()`, `wp.ceil()`
- Add support for printing strings and formatted strings from kernels
- Add MSVC compiler version detection and require minimum

### Warp Sim

- Add support for universal and compound joint types

## 0.1.21 - 2022-01-19

### Warp Core

- Fix for exception on shutdown in empty `wp.array` objects
- Fix for hot reload of CPU kernels in Kit
- Add hash grid primitive for point-based spatial queries, see `wp.hash_grid_query()`, `wp.hash_grid_query_next()`
- Add new PRNG methods using PCG-based generators, see `wp.rand_init()`, `wp.randf()`, `wp.randi()`
- Add support for AABB mesh queries, see `wp.mesh_query_aabb()`, `wp.mesh_query_aabb_next()`
- Add support for all Python `range()` loop variants
- Add builtin vec2 type and additional math operators, `wp.pow()`, `wp.tan()`, `wp.atan()`, `wp.atan2()`
- Remove dependency on CUDA driver library at build time
- Remove unused NVRTC binary dependencies (50mb smaller Linux distribution)

### Warp Sim

- Bundle import of multiple shapes for simulation nodes
- New OgnParticleVolume node for sampling shapes -> particles
- New OgnParticleSolver node for DEM style granular materials

## 0.1.20 - 2021-11-02

- Updates to the ripple solver for GTC (support for multiple colliders, buoyancy, etc)

## 0.1.19 - 2021-10-15

- Publish from 2021.3 to avoid omni.graph database incompatibilities

## 0.1.18 - 2021-10-08

- Enable Linux support (tested on 20.04)

## 0.1.17 - 2021-09-30

- Fix for 3x3 SVD adjoint
- Fix for A6000 GPU (bump compute model to sm_52 minimum)
- Fix for .dll unload on rebuild
- Fix for possible array destruction warnings on shutdown
- Rename spatial_transform -> transform
- Documentation update

## 0.1.16 - 2021-09-06

- Fix for case where simple assignments (a = b) incorrectly generated reference rather than value copy
- Handle passing zero-length (empty) arrays to kernels

## 0.1.15 - 2021-09-03

- Add additional math library functions (asin, etc)
- Add builtin 3x3 SVD support
- Add support for named constants (True, False, None)
- Add support for if/else statements (differentiable)
- Add custom memset kernel to avoid CPU overhead of cudaMemset()
- Add rigid body joint model to `wp.sim` (based on Brax)
- Add Linux, MacOS support in core library
- Fix for incorrectly treating pure assignment as reference instead of value copy
- Removes the need to transfer array to CPU before numpy conversion (will be done implicitly)
- Update the example OgnRipple wave equation solver to use bundles

## 0.1.14 - 2021-08-09

- Fix for out-of-bounds memory access in CUDA BVH
- Better error checking after kernel launches (use `wp.config.verify_cuda=True`)
- Fix for vec3 normalize adjoint code

## 0.1.13 - 2021-07-29

- Remove OgnShrinkWrap.py test node

## 0.1.12 - 2021-07-29

- Switch to Woop et al.'s watertight ray-tri intersection test
- Disable --fast-math in CUDA compilation step for improved precision

## 0.1.11 - 2021-07-28

- Fix for `wp.mesh_query_ray()` returning incorrect t-value

## 0.1.10 - 2021-07-28

- Fix for OV extension fwatcher filters to avoid hot-reload loop due to OGN regeneration

## 0.1.9 - 2021-07-21

- Fix for loading sibling DLL paths
- Better type checking for built-in function arguments
- Added runtime docs, can now list all builtins using `wp.print_builtins()`

## 0.1.8 - 2021-07-14

- Fix for hot-reload of CUDA kernels
- Add Tape object for replaying differentiable kernels
- Add helpers for Torch interop (convert `torch.Tensor` to `wp.Array`)

## 0.1.7 - 2021-07-05

- Switch to NVRTC for CUDA runtime
- Allow running without host compiler
- Disable asserts in kernel release mode (small perf. improvement)

## 0.1.6 - 2021-06-14

- Look for CUDA toolchain in target-deps

## 0.1.5 - 2021-06-14

- Rename OgLang -> Warp
- Improve CUDA environment error checking
- Clean-up some logging, add verbose mode (`wp.config.verbose`)

## 0.1.4 - 2021-06-10

- Add support for mesh raycast

## 0.1.3 - 2021-06-09

- Add support for unary negation operator
- Add support for mutating variables during dynamic loops (non-differentiable)
- Add support for in-place operators
- Improve kernel cache start up times (avoids adjointing before cache check)
- Update README.md with requirements / examples

## 0.1.2 - 2021-06-03

- Add support for querying mesh velocities
- Add CUDA graph support, see `wp.capture_begin()`, `wp.capture_end()`, `wp.capture_launch()`
- Add explicit initialization phase, `wp.init()`
- Add variational Euler solver (sim)
- Add contact caching, switch to nonlinear friction model (sim)

- Fix for Linux/macOS support

## 0.1.1 - 2021-05-18

- Fix bug with conflicting CUDA contexts

## 0.1.0 - 2021-05-17

- Initial publish for alpha testing

[Unreleased]: https://github.com/NVIDIA/warp/compare/v1.7.2...HEAD
[1.7.2]: https://github.com/NVIDIA/warp/releases/tag/v1.7.2
[1.7.1]: https://github.com/NVIDIA/warp/releases/tag/v1.7.1
[1.7.0]: https://github.com/NVIDIA/warp/releases/tag/v1.7.0
[1.6.2]: https://github.com/NVIDIA/warp/releases/tag/v1.6.2
[1.6.1]: https://github.com/NVIDIA/warp/releases/tag/v1.6.1
[1.6.0]: https://github.com/NVIDIA/warp/releases/tag/v1.6.0
[1.5.1]: https://github.com/NVIDIA/warp/releases/tag/v1.5.1
[1.5.0]: https://github.com/NVIDIA/warp/releases/tag/v1.5.0
[1.4.2]: https://github.com/NVIDIA/warp/releases/tag/v1.4.2
[1.4.1]: https://github.com/NVIDIA/warp/releases/tag/v1.4.1
[1.4.0]: https://github.com/NVIDIA/warp/releases/tag/v1.4.0
[1.3.3]: https://github.com/NVIDIA/warp/releases/tag/v1.3.3
[1.3.2]: https://github.com/NVIDIA/warp/releases/tag/v1.3.2
[1.3.1]: https://github.com/NVIDIA/warp/releases/tag/v1.3.1
[1.3.0]: https://github.com/NVIDIA/warp/releases/tag/v1.3.0
[1.2.2]: https://github.com/NVIDIA/warp/releases/tag/v1.2.2
[1.2.1]: https://github.com/NVIDIA/warp/releases/tag/v1.2.1
[1.2.0]: https://github.com/NVIDIA/warp/releases/tag/v1.2.0
[1.1.0]: https://github.com/NVIDIA/warp/releases/tag/v1.1.0
[1.0.2]: https://github.com/NVIDIA/warp/releases/tag/v1.0.2
[1.0.1]: https://github.com/NVIDIA/warp/releases/tag/v1.0.1
[1.0.0]: https://github.com/NVIDIA/warp/releases/tag/v1.0.0
[0.15.1]: https://github.com/NVIDIA/warp/releases/tag/v0.15.1
[0.15.0]: https://github.com/NVIDIA/warp/releases/tag/v0.15.0
[0.13.0]: https://github.com/NVIDIA/warp/releases/tag/v0.13.0
[0.11.0]: https://github.com/NVIDIA/warp/releases/tag/v0.11.0
[1.0.0-beta.6]: https://github.com/NVIDIA/warp/releases/tag/v1.0.0-beta.6
[1.0.0-beta.5]: https://github.com/NVIDIA/warp/releases/tag/v1.0.0-beta.5
[0.10.1]: https://github.com/NVIDIA/warp/releases/tag/v0.10.1
[0.9.0]: https://github.com/NVIDIA/warp/releases/tag/v0.9.0
[0.7.0]: https://github.com/NVIDIA/warp/releases/tag/v0.7.0
[0.5.0]: https://github.com/NVIDIA/warp/releases/tag/v0.5.0
[0.4.3]: https://github.com/NVIDIA/warp/releases/tag/v0.4.3
[0.3.1]: https://github.com/NVIDIA/warp/releases/tag/v0.3.1
[0.2.3]: https://github.com/NVIDIA/warp/releases/tag/v0.2.3
[0.2.0]: https://github.com/NVIDIA/warp/releases/tag/v0.2.0<|MERGE_RESOLUTION|>--- conflicted
+++ resolved
@@ -28,11 +28,8 @@
 - Fix the OpenGL renderer not correctly displaying colors for box shapes
   ([GH-810](https://github.com/NVIDIA/warp/issues/810)).
 - Fix a bug where meshes with different `scale` attributes were rendered by the same instance in OpenGLRenderer ([GH-828](https://github.com/NVIDIA/warp/issues/828)).
-<<<<<<< HEAD
 - The OpenGL renderer should not run properly on Mac OS ([GH-834](https://github.com/NVIDIA/warp/issues/834))
-=======
 - Fix hashing of modules in which functions or kernels use static expressions that cannot be resolved at the time of declaration ([GH-830](https://github.com/NVIDIA/warp/issues/830)).
->>>>>>> 3c638889
 
 ## [1.8.0] - 2025-07-01
 
