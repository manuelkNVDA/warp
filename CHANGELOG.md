# Changelog

## [Unreleased] - 2025-??

### Added

- Added support for vec4f grid construction in `wp.Volume.allocate_by_tiles()`
- Add `wp.get_mempool_used_mem_current()` and `wp.get_mempool_used_mem_high()` to
  query the respective current and high-water mark memory pool allocator usage.
  ([GH-446](https://github.com/NVIDIA/warp/issues/446)).
- Add 2D SVD `svd2` to support 2d simulations ([GH-436](https://github.com/NVIDIA/warp/issues/436)).
- Add JAX FFI support ([GH-511](https://github.com/NVIDIA/warp/issues/511)).
- Add `Launch` object support for to storing and replaying adjoint kernel launches
  ([GH-449](https://github.com/NVIDIA/warp/issues/449)).
- Add [documentation](https://nvidia.github.io/warp/modules/runtime.html#launch-objects) for `Launch` objects
  ([GH-428](https://github.com/NVIDIA/warp/issues/428)).

### Changed

- **Breaking:** Remove CUTLASS dependency and `wp.matmul()` functionality (including batched version).
- `warp.fem.integrate()` and `warp.fem.integrate()` may now perform parallel evaluation of quadrature points within elements
- `warp.fem.interpolate()` can now build Jacobian sparse matrices of interpolated functions with respect to a trial field
- Vector/matrix/quaternion component assignment operations compile and run faster in the backward pass. Assignment should only happen once per component.
- Multiple warp.sparse routines (`bsr_set_from_triplets`, `bsr_assign`, `bsr_axpy`, `bsr_mm`) now accept a `masked` flag to discard any non-zero not already present in the destination matrix
- `warp.sparse.bsr_assign()` now longer requires source and destination block shapes to evenly divide each other

### Fixed

- Fix an error on Windows when closing an `OpenGLRenderer` app ([GH-488](https://github.com/NVIDIA/warp/issues/488)).
- Fix per-vertex colors not being correctly written out to USD meshes when a constant color is being passed.
- Fix rendering of arrows with different `up_axis`, `color` in `OpenGLRenderer` ([GH-448](https://github.com/NVIDIA/warp/issues/448)).
- Fix fp64 accuracy of thread-level matrix-matrix multiplications ([GH-489](https://github.com/NVIDIA/warp/issues/489))
- Fix an error causing `verify_autograd_array_access` config setting to fail to detect overwrites in generic Warp functions.
- Fix an error in capturing the VBDIntegrator with CUDA graphs when `handle_self_contact` is enabled ([GH-441](https://github.com/NVIDIA/warp/issues/441)).
- Fix `wp.randi()` documentation to show correct output range of `[-2^31, 2^31)`.
- Fix `wp.array()` not initializing from arrays defining a CUDA array interface when the target device is CPU.
- Fix for unaligned loads with offset 2D tiles in `wp.tile_load()`
<<<<<<< HEAD
- 
- Fix an error of AABB computation in `wp.collide.TriMeshCollisionDetector`.
=======
- Fix URDF-imported planar joints not being set with the intended `target_ke`, `target_kd`, and `mode` parameters
  ([GH-454](https://github.com/NVIDIA/warp/issues/454)).
>>>>>>> ae570d8c

## [1.6.0] - 2025-02-03

### Added

- Add preview of Tile Cholesky factorization and solve APIs through `wp.tile_cholesky()`, `tile_cholesky_solve()`
  and `tile_diag_add()` (preview APIs are subject to change).
- Support for loading tiles from arrays whose shapes are not multiples of the tile dimensions.
  Out-of-bounds reads will be zero-filled and out-of-bounds writes will be skipped.
- Support for higher-dimensional (up to 4D) tile shapes and memory operations.
- Add intersection-free self-contact support in `wp.sim.VDBIntegrator` by passing `handle_self_contact=True`.
  See `warp/examples/sim/example_cloth_self_contact.py` for a usage example.
- Add functions `wp.norm_l1()`, `wp.norm_l2()`, `wp.norm_huber()`, `wp.norm_pseudo_huber()`, and `wp.smooth_normalize()`
  for vector types to a new `wp.math` module.
- `wp.sim.SemiImplicitIntegrator` and `wp.sim.FeatherstoneIntegrator` now have an optional `friction_smoothing`
  constructor argument (defaults to 1.0) that controls softness of the friction norm computation.
- Support `assert` statements in kernels ([docs](https://nvidia.github.io/warp/debugging.html#assertions)).
  Assertions can only be triggered in `"debug"` mode ([GH-366](https://github.com/NVIDIA/warp/issues/336)).
- Support CUDA IPC on Linux. Call the `ipc_handle()` method to get an IPC handle for a `wp.Event` or a `wp.array`,
  and call `wp.from_ipc_handle()` or `wp.event_from_ipc_handle()` in another process to open the handle
  ([docs](https://nvidia.github.io/warp/modules/runtime.html#interprocess-communication-ipc)).
- Add per-module option to disable fused floating point operations, use `wp.set_module_options({"fuse_fp": False})`
  ([GH-379](https://github.com/NVIDIA/warp/issues/379)).
- Add per-module option to add CUDA-C line information for profiling, use `wp.set_module_options({"lineinfo": True})`.
- Support operator overloading for `wp.struct` objects by defining `wp.func` functions
  ([GH-392](https://github.com/NVIDIA/warp/issues/392)).
- Add built-in function `wp.len()` to retrieve the number of elements for vectors, quaternions, matrices, and arrays
  ([GH-389](https://github.com/NVIDIA/warp/issues/389)).
- Add `warp/examples/optim/example_softbody_properties.py` as an optimization example for soft-body properties
  ([GH-419](https://github.com/NVIDIA/warp/pull/419)).
- Add `warp/examples/tile/example_tile_walker.py`, which reworks the existing `example_walker.py`
  to use Warp's tile API for matrix multiplication.
- Add `warp/examples/tile/example_tile_nbody.py` as an example of an N-body simulation using Warp tile primitives.

### Changed

- **Breaking:** Change `wp.tile_load()` and `wp.tile_store()` indexing behavior so that indices are now specified in
  terms of *array elements* instead of *tile multiples*.
- **Breaking:** Tile operations now take `shape` and `offset` parameters as tuples,
  e.g.: `wp.tile_load(array, shape=(m,n), offset=(i,j))`.
- **Breaking:** Change exception types and error messages thrown by tile functions for improved consistency.
- Add an implicit tile synchronization whenever a shared memory tile's data is reinitialized (e.g. in dynamic loops).
  This could result in lower performance.
- `wp.Bvh` constructor now supports various construction algorithms via the `constructor` argument, including
  `"sah"` (Surface Area Heuristics), `"median"`, and `"lbvh"` ([docs](https://nvidia.github.io/warp/modules/runtime.html#warp.Bvh.__init__))
- Improve the query efficiency of `wp.Bvh` and `wp.Mesh`.
- Improve memory consumption, compilation and runtime performance when using in-place vector/matrix assignments in
  kernels that have `enable_backward` set to `False` ([GH-332](https://github.com/NVIDIA/warp/issues/332)).
- Vector/matrix/quaternion component `+=` and `-=` operations compile and run faster in the backward pass
  ([GH-332](https://github.com/NVIDIA/warp/issues/332)).
- Name files in the kernel cache according to their directory. Previously, all files began with
  `module_codegen` ([GH-431](https://github.com/NVIDIA/warp/issues/431)).
- Avoid recompilation of modules when changing `block_dim`.
- `wp.autograd.gradcheck_tape()` now has additional optional arguments `reverse_launches` and `skip_to_launch_index`.
- `wp.autograd.gradcheck()`, `wp.autograd.jacobian()`, and `wp.autograd.jacobian_fd()` now also accept
  arbitrary Python functions that have Warp arrays as inputs and outputs.
- `update_vbo_transforms` kernel launches in the OpenGL renderer are no longer recorded onto the tape.
- Skip emitting backward functions/kernels in the generated C++/CUDA code when `enable_backward` is set to `False`.
- Emit deprecation warnings for the use of the `owner` and `length` keywords in the `wp.array` initializer.
- Emit deprecation warnings for the use of `wp.mlp()`, `wp.matmul()`, and `wp.batched_matmul()`.
  Use tile primitives instead.

### Fixed

- Fix unintended modification of non-Warp arrays during the backward pass ([GH-394](https://github.com/NVIDIA/warp/issues/394)).
- Fix so that `wp.Tape.zero()` zeroes gradients passed via the `grads` parameter in `wp.Tape.backward()`
  ([GH-407](https://github.com/NVIDIA/warp/issues/407)).
- Fix errors during graph capture caused by module unloading ([GH-401](https://github.com/NVIDIA/warp/issues/401)).
- Fix potential memory corruption errors when allocating arrays with strides ([GH-404](https://github.com/NVIDIA/warp/issues/404)).
- Fix `wp.array()` not respecting the target `dtype` and `shape` when the given data is an another array with a CUDA interface
  ([GH-363](https://github.com/NVIDIA/warp/issues/363)).
- Negative constants evaluate to compile-time constants ([GH-403](https://github.com/NVIDIA/warp/issues/403))
- Fix `ImportError` exception being thrown during interpreter shutdown on Windows when using the OpenGL renderer
  ([GH-412](https://github.com/NVIDIA/warp/issues/412)).
- Fix the OpenGL renderer not working when multiple instances exist at the same time ([GH-385](https://github.com/NVIDIA/warp/issues/385)).
- Fix `AttributeError` crash in the OpenGL renderer when moving the camera ([GH-426](https://github.com/NVIDIA/warp/issues/426)).
- Fix the OpenGL renderer not correctly displaying duplicate capsule, cone, and cylinder shapes
  ([GH-388](https://github.com/NVIDIA/warp/issues/388)).
- Fix the overriding of `wp.sim.ModelBuilder` default parameters ([GH-429](https://github.com/NVIDIA/warp/pull/429)).
- Fix indexing of `wp.tile_extract()` when the block dimension is smaller than the tile size.
- Fix scale and rotation issues with the rock geometry used in the granular collision SDF example
  ([GH-409](https://github.com/NVIDIA/warp/issues/409)).
- Fix autodiff Jacobian computation in `wp.autograd.jacobian()` where in some cases gradients were not zeroed-out properly.
- Fix plotting issues in `wp.autograd.jacobian_plot()`.
- Fix the `len()` operator returning the total size of a matrix instead of its first dimension.
- Fix gradient instability in rigid-body contact handling for `wp.sim.SemiImplicitIntegrator` and
  `wp.sim.FeatherstoneIntegrator` ([GH-349](https://github.com/NVIDIA/warp/issues/349)).
- Fix overload resolution of generic Warp functions with default arguments.
- Fix rendering of arrows with different `up_axis`, `color` in `OpenGLRenderer` ([GH-448](https://github.com/NVIDIA/warp/issues/448)).

## [1.5.1] - 2025-01-02

### Added

- Add PyTorch basics and custom operators notebooks to the `notebooks` directory.
- Update PyTorch interop docs to include section on custom operators
  ([docs](https://nvidia.github.io/warp/modules/interoperability.html#pytorch-custom-ops-example)).

### Fixed

- warp.sim: Fix a bug in which the color-balancing algorithm was not updating the colorings.
- Fix custom colors being not being updated when rendering meshes with static topology in OpenGL
  ([GH-343](https://github.com/NVIDIA/warp/issues/343)).
- Fix `wp.launch_tiled()` not returning a `Launch` object when passed `record_cmd=True`.
- Fix default arguments not being resolved for `wp.func` when called from Python's runtime
  ([GH-386](https://github.com/NVIDIA/warp/issues/386)).
- Array overwrite tracking: Fix issue with not marking arrays passed to `wp.atomic_add()`, `wp.atomic_sub()`,
  `wp.atomic_max()`, or `wp.atomic_min()` as being written to ([GH-378](https://github.com/NVIDIA/warp/issues/378)).
- Fix for occasional failure to update `.meta` files into Warp kernel cache on Windows.
- Fix the OpenGL renderer not being able to run without a CUDA device available
  ([GH-344](https://github.com/NVIDIA/warp/issues/344)).
- Fix incorrect CUDA driver function versions ([GH-402](https://github.com/NVIDIA/warp/issues/402)).

## [1.5.0] - 2024-12-02

### Added

- Support for cooperative tile-based primitives using cuBLASDx and cuFFTDx, please see the tile
  [documentation](https://nvidia.github.io/warp/modules/tiles.html) for details.
- Expose a `reversed()` built-in for iterators ([GH-311](https://github.com/NVIDIA/warp/issues/311)).
- Support for saving Volumes into `.nvdb` files with the `save_to_nvdb` method.
- warp.fem: Add `wp.fem.Trimesh3D` and `wp.fem.Quadmesh3D` geometry types for 3D surfaces with new `example_distortion_energy` example.
- warp.fem: Add `"add"` option to `wp.fem.integrate()` for accumulating integration result to existing output.
- warp.fem: Add `"assembly"` option to `wp.fem.integrate()` for selecting between more memory-efficient or more
  computationally efficient integration algorithms.
- warp.fem: Add Nédélec (first kind) and Raviart-Thomas vector-valued function spaces
  providing conforming discretization of `curl` and `div` operators, respectively.
- warp.sim: Add a graph coloring module that supports converting trimesh into a vertex graph and applying coloring.
  The `wp.sim.ModelBuilder` now includes methods to color particles for use with `wp.sim.VBDIntegrator()`,
  users should call `builder.color()` before finalizing assets.
- warp.sim: Add support for a per-particle radius for soft-body triangle contact using the `wp.sim.Model.particle_radius`
  array ([docs](https://nvidia.github.io/warp/modules/sim.html#warp.sim.Model.particle_radius)), replacing the previous
  hard-coded value of 0.01 ([GH-329](https://github.com/NVIDIA/warp/issues/329)).
- Add a `particle_radius` parameter to `wp.sim.ModelBuilder.add_cloth_mesh()` and `wp.sim.ModelBuilder.add_cloth_grid()`
  to set a uniform radius for the added particles.
- Document `wp.array` attributes ([GH-364](https://github.com/NVIDIA/warp/issues/364)).
- Document time-to-compile tradeoffs when using vector component assignment statements in kernels.
- Add introductory Jupyter notebooks to the `notebooks` directory.

### Changed

- Drop support for Python 3.7; Python 3.8 is now the minimum-supported version.
- Promote the `wp.Int`, `wp.Float`, and `wp.Scalar` generic annotation types to the public API.
- warp.fem: Simplify querying neighboring cell quantities when integrating on sides using new
  `wp.fem.cells()`, `wp.fem.to_inner_cell()`, `wp.fem.to_outer_cell()` operators.
- Show an error message when the type returned by a function differs from its annotation, which would have led to the compilation stage failing.
- Clarify that `wp.randn()` samples a normal distribution of mean 0 and variance 1.
- Raise error when passing more than 32 variadic argument to the `wp.printf()` built-in.

### Fixed

- Fix `place` setting of paddle backend.
- warp.fem: Fix tri-cubic shape functions on quadrilateral meshes.
- warp.fem: Fix caching of integrand kernels when changing code-generation options.
- Fix `wp.expect_neq()` overloads missing for scalar types.
- Fix an error when a `wp.kernel` or a `wp.func` object is annotated to return a `None` value.
- Fix error when reading multi-volume, BLOSC-compressed `.nvdb` files.
- Fix `wp.printf()` erroring out when no variadic arguments are passed ([GH-333](https://github.com/NVIDIA/warp/issues/333)).
- Fix memory access issues in soft-rigid contact collisions ([GH-362](https://github.com/NVIDIA/warp/issues/362)).
- Fix gradient propagation for in-place addition/subtraction operations on custom vector-type arrays.
- Fix the OpenGL renderer's window not closing when clicking the X button.
- Fix the OpenGL renderer's camera snapping to a different direction from the initial camera's orientation when first looking around.
- Fix custom colors being ignored when rendering meshes in OpenGL ([GH-343](https://github.com/NVIDIA/warp/issues/343)).
- Fix topology updates not being supported by the the OpenGL renderer.

## [1.4.2] - 2024-11-13

### Changed

- Make the output of `wp.print()` in backward kernels consistent for all supported data types.

### Fixed

- Fix to relax the integer types expected when indexing arrays (regression in `1.3.0`).
- Fix printing vector and matrix adjoints in backward kernels.
- Fix kernel compile error when printing structs.
- Fix an incorrect user function being sometimes resolved when multiple overloads are available with array parameters with different `dtype` values.
- Fix error being raised when static and dynamic for-loops are written in sequence with the same iteration variable names ([GH-331](https://github.com/NVIDIA/warp/issues/331)).
- Fix an issue with the `Texture Write` node, used in the Mandelbrot Omniverse sample, sometimes erroring out in multi-GPU environments.
- Code generation of in-place multiplication and division operations (regression introduced in a69d061)([GH-342](https://github.com/NVIDIA/warp/issues/342)).

## [1.4.1] - 2024-10-15

### Fixed

- Fix `iter_reverse()` not working as expected for ranges with steps other than 1 ([GH-311](https://github.com/NVIDIA/warp/issues/311)).
- Fix potential out-of-bounds memory access when a `wp.sparse.BsrMatrix` object is reused for storing matrices of different shapes.
- Fix robustness to very low desired tolerance in `wp.fem.utils.symmetric_eigenvalues_qr`.
- Fix invalid code generation error messages when nesting dynamic and static for-loops.
- Fix caching of kernels with static expressions.
- Fix `ModelBuilder.add_builder(builder)` to correctly update `articulation_start` and thereby `articulation_count` when `builder` contains more than one articulation.
- Re-introduced the `wp.rand*()`, `wp.sample*()`, and `wp.poisson()` onto the Python scope to revert a breaking change.

## [1.4.0] - 2024-10-01

### Added

- Support for a new `wp.static(expr)` function that allows arbitrary Python expressions to be evaluated at the time of
  function/kernel definition ([docs](https://nvidia.github.io/warp/codegen.html#static-expressions)).
- Support for stream priorities to hint to the device that it should process pending work
  in high-priority streams over pending work in low-priority streams when possible
  ([docs](https://nvidia.github.io/warp/modules/concurrency.html#stream-priorities)).
- Adaptive sparse grid geometry to `warp.fem` ([docs](https://nvidia.github.io/warp/modules/fem.html#adaptivity)).
- Support for defining `wp.kernel` and `wp.func` objects from within closures.
- Support for defining multiple versions of kernels, functions, and structs without manually assigning unique keys.
- Support for default argument values for user functions decorated with `wp.func`.
- Allow passing custom launch dimensions to `jax_kernel()` ([GH-310](https://github.com/NVIDIA/warp/pull/310)).
- JAX interoperability examples for sharding and matrix multiplication ([docs](https://nvidia.github.io/warp/modules/interoperability.html#using-shardmap-for-distributed-computation)).
- Interoperability support for the PaddlePaddle ML framework ([GH-318](https://github.com/NVIDIA/warp/pull/318)).
- Support `wp.mod()` for vector types ([GH-282](https://github.com/NVIDIA/warp/issues/282)).
- Expose the modulo operator `%` to Python's runtime scalar and vector types.
- Support for fp64 `atomic_add`, `atomic_max`, and `atomic_min` ([GH-284](https://github.com/NVIDIA/warp/issues/284)).
- Support for quaternion indexing (e.g. `q.w`).
- Support shadowing builtin functions ([GH-308](https://github.com/NVIDIA/warp/issues/308)).
- Support for redefining function overloads.
- Add an ocean sample to the `omni.warp` extension.
- `warp.sim.VBDIntegrator` now supports body-particle collision.
- Add a [contributing guide](https://nvidia.github.io/warp/modules/contribution_guide.html) to the Sphinx docs .
- Add documentation for dynamic code generation ([docs](https://nvidia.github.io/warp/codegen.html#dynamic-kernel-creation)).

### Changed

- `wp.sim.Model.edge_indices` now includes boundary edges.
- Unexposed `wp.rand*()`, `wp.sample*()`, and `wp.poisson()` from the Python scope.
- Skip unused functions in module code generation, improving performance.
- Avoid reloading modules if their content does not change, improving performance.
- `wp.Mesh.points` is now a property instead of a raw data member, its reference can be changed after the mesh is initialized.
- Improve error message when invalid objects are referenced in a Warp kernel.
- `if`/`else`/`elif` statements with constant conditions are resolved at compile time with no branches being inserted in the generated code.
- Include all non-hidden builtins in the stub file.
- Improve accuracy of symmetric eigenvalues routine in `warp.fem`.

### Fixed

- Fix for `wp.func` erroring out when defining a `Tuple` as a return type hint ([GH-302](https://github.com/NVIDIA/warp/issues/302)).
- Fix array in-place op (`+=`, `-=`) adjoints to compute gradients correctly in the backwards pass
- Fix vector, matrix in-place assignment adjoints to compute gradients correctly in the backwards pass, e.g.: `v[1] = x`
- Fix a bug in which Python docstrings would be created as local function variables in generated code.
- Fix a bug with autograd array access validation in functions from different modules.
- Fix a rare crash during error reporting on some systems due to glibc mismatches.
- Handle `--num_tiles 1` in `example_render_opengl.py` ([GH-306](https://github.com/NVIDIA/warp/issues/306)).
- Fix the computation of body contact forces in `FeatherstoneIntegrator` when bodies and particles collide.
- Fix bug in `FeatherstoneIntegrator` where `eval_rigid_jacobian` could give incorrect results or reach an infinite
  loop when the body and joint indices were not in the same order. Added `Model.joint_ancestor` to fix the indexing
  from a joint to its parent joint in the articulation.
- Fix wrong vertex index passed to `add_edges()` called from `ModelBuilder.add_cloth_mesh()` ([GH-319](https://github.com/NVIDIA/warp/issues/319)).
- Add a workaround for uninitialized memory read warning in the `compute-sanitizer` initcheck tool when using `wp.Mesh`.
- Fix name clashes when Warp functions and structs are returned from Python functions multiple times.
- Fix name clashes between Warp functions and structs defined in different modules.
- Fix code generation errors when overloading generic kernels defined in a Python function.
- Fix issues with unrelated functions being treated as overloads (e.g., closures).
- Fix handling of `stream` argument in `array.__dlpack__()`.
- Fix a bug related to reloading CPU modules.
- Fix a crash when kernel functions are not found in CPU modules.
- Fix conditions not being evaluated as expected in `while` statements.
- Fix printing Boolean and 8-bit integer values.
- Fix array interface type strings used for Boolean and 8-bit integer values.
- Fix initialization error when setting struct members.
- Fix Warp not being initialized upon entering a `wp.Tape` context.
- Use `kDLBool` instead of `kDLUInt` for DLPack interop of Booleans.

## [1.3.3] - 2024-09-04

- Bug fixes
  - Fix an aliasing issue with zero-copy array initialization from NumPy introduced in Warp 1.3.0.
  - Fix `wp.Volume.load_from_numpy()` behavior when `bg_value` is a sequence of values ([GH-312](https://github.com/NVIDIA/warp/pull/312)).

## [1.3.2] - 2024-08-30

- Bug fixes
  - Fix accuracy of 3x3 SVD ``wp.svd3`` with fp64 numbers ([GH-281](https://github.com/NVIDIA/warp/issues/281)).
  - Fix module hashing when a kernel argument contained a struct array ([GH-287](https://github.com/NVIDIA/warp/issues/287)).
  - Fix a bug in `wp.bvh_query_ray()` where the direction instead of the reciprocal direction was used ([GH-288](https://github.com/NVIDIA/warp/issues/288)).
  - Fix errors when launching a CUDA graph after a module is reloaded. Modules that were used during graph capture
    will no longer be unloaded before the graph is released.
  - Fix a bug in `wp.sim.collide.triangle_closest_point_barycentric()` where the returned barycentric coordinates may be
    incorrect when the closest point lies on an edge.
  - Fix 32-bit overflow when array shape is specified using `np.int32`.
  - Fix handling of integer indices in the `input_output_mask` argument to `autograd.jacobian` and
    `autograd.jacobian_fd` ([GH-289](https://github.com/NVIDIA/warp/issues/289)).
  - Fix `ModelBuilder.collapse_fixed_joints()` to correctly update the body centers of mass and the
    `ModelBuilder.articulation_start` array.
  - Fix precedence of closure constants over global constants.
  - Fix quadrature point indexing in `wp.fem.ExplicitQuadrature` (regression from 1.3.0).
- Documentation improvements
  - Add missing return types for built-in functions.
  - Clarify that atomic operations also return the previous value.
  - Clarify that `wp.bvh_query_aabb()` returns parts that overlap the bounding volume.

## [1.3.1] - 2024-07-27

- Remove `wp.synchronize()` from PyTorch autograd function example
- `Tape.check_kernel_array_access()` and `Tape.reset_array_read_flags()` are now private methods.
- Fix reporting unmatched argument types

## [1.3.0] - 2024-07-25

- Warp Core improvements
  - Update to CUDA 12.x by default (requires NVIDIA driver 525 or newer), please see [README.md](https://github.com/nvidia/warp?tab=readme-ov-file#installing) for commands to install CUDA 11.x binaries for older drivers
  - Add information to the module load print outs to indicate whether a module was
  compiled `(compiled)`, loaded from the cache `(cached)`, or was unable to be
  loaded `(error)`.
  - `wp.config.verbose = True` now also prints out a message upon the entry to a `wp.ScopedTimer`.
  - Add `wp.clear_kernel_cache()` to the public API. This is equivalent to `wp.build.clear_kernel_cache()`.
  - Add code-completion support for `wp.config` variables.
  - Remove usage of a static task (thread) index for CPU kernels to address multithreading concerns ([GH-224](https://github.com/NVIDIA/warp/issues/224))
  - Improve error messages for unsupported Python operations such as sequence construction in kernels
  - Update `wp.matmul()` CPU fallback to use dtype explicitly in `np.matmul()` call
  - Add support for PEP 563's `from __future__ import annotations` ([GH-256](https://github.com/NVIDIA/warp/issues/256)).
  - Allow passing external arrays/tensors to `wp.launch()` directly via `__cuda_array_interface__` and `__array_interface__`, up to 2.5x faster conversion from PyTorch
  - Add faster Torch interop path using `return_ctype` argument to `wp.from_torch()`
  - Handle incompatible CUDA driver versions gracefully
  - Add `wp.abs()` and `wp.sign()` for vector types
  - Expose scalar arithmetic operators to Python's runtime (e.g.: `wp.float16(1.23) * wp.float16(2.34)`)
  - Add support for creating volumes with anisotropic transforms
  - Allow users to pass function arguments by keyword in a kernel using standard Python calling semantics
  - Add additional documentation and examples demonstrating `wp.copy()`, `wp.clone()`, and `array.assign()` differentiability
  - Add `__new__()` methods for all class `__del__()` methods to handle when a class instance is created but not instantiated before garbage collection
  - Implement the assignment operator for `wp.quat`
  - Make the geometry-related built-ins available only from within kernels
  - Rename the API-facing query types to remove their `_t` suffix: `wp.BVHQuery`, `wp.HashGridQuery`, `wp.MeshQueryAABB`, `wp.MeshQueryPoint`, and `wp.MeshQueryRay`
  - Add `wp.array(ptr=...)` to allow initializing arrays from pointer addresses inside of kernels ([GH-206](https://github.com/NVIDIA/warp/issues/206))

- `warp.autograd` improvements:
  - New `warp.autograd` module with utility functions `gradcheck()`, `jacobian()`, and `jacobian_fd()` for debugging kernel Jacobians ([docs](https://nvidia.github.io/warp/modules/differentiability.html#measuring-gradient-accuracy))
  - Add array overwrite detection, if `wp.config.verify_autograd_array_access` is true in-place operations on arrays on the Tape that could break gradient computation will be detected ([docs](https://nvidia.github.io/warp/modules/differentiability.html#array-overwrite-tracking))
  - Fix bug where modification of `@wp.func_replay` functions and native snippets would not trigger module recompilation
  - Add documentation for dynamic loop autograd limitations

- `warp.sim` improvements:
  - Improve memory usage and performance for rigid body contact handling when `self.rigid_mesh_contact_max` is zero (default behavior).
  - The `mask` argument to `wp.sim.eval_fk()` now accepts both integer and boolean arrays to mask articulations.
  - Fix handling of `ModelBuilder.joint_act` in `ModelBuilder.collapse_fixed_joints()` (affected floating-base systems)
  - Fix and improve implementation of `ModelBuilder.plot_articulation()` to visualize the articulation tree of a rigid-body mechanism
  - Fix ShapeInstancer `__new__()` method (missing instance return and `*args` parameter)
  - Fix handling of `upaxis` variable in `ModelBuilder` and the rendering thereof in `OpenGLRenderer`

- `warp.sparse` improvements:
  - Sparse matrix allocations (from `bsr_from_triplets()`, `bsr_axpy()`, etc.) can now be captured in CUDA graphs; exact number of non-zeros can be optionally requested asynchronously.
  - `bsr_assign()` now supports changing block shape (including CSR/BSR conversions)
  - Add Python operator overloads for common sparse matrix operations, e.g `A += 0.5 * B`, `y = x @ C`

- `warp.fem` new features and fixes:
  - Support for variable number of nodes per element
  - Global `wp.fem.lookup()` operator now supports `wp.fem.Tetmesh` and `wp.fem.Trimesh2D` geometries
  - Simplified defining custom subdomains (`wp.fem.Subdomain`), free-slip boundary conditions
  - New field types: `wp.fem.UniformField`, `wp.fem.ImplicitField` and `wp.fem.NonconformingField`
  - New `streamlines`, `magnetostatics` and `nonconforming_contact` examples, updated `mixed_elasticity` to use a nonlinear model
  - Function spaces can now export VTK-compatible cells for visualization
  - Fixed edge cases with NanoVDB function spaces
  - Fixed differentiability of `wp.fem.PicQuadrature` w.r.t. positions and measures

## [1.2.2] - 2024-07-04

- Fix hashing of replay functions and snippets
- Add additional documentation and examples demonstrating `wp.copy()`, `wp.clone()`, and `array.assign()` differentiability
- Add `__new__()` methods for all class `__del__()` methods to
  handle when a class instance is created but not instantiated before garbage collection.
- Add documentation for dynamic loop autograd limitations
- Allow users to pass function arguments by keyword in a kernel using standard Python calling semantics
- Implement the assignment operator for `wp.quat`

## [1.2.2] - 2024-07-04

- Support for NumPy >= 2.0

## [1.2.1] - 2024-06-14

- Fix generic function caching
- Fix Warp not being initialized when constructing arrays with `wp.array()`
- Fix `wp.is_mempool_access_supported()` not resolving the provided device arguments to `wp.context.Device`

## [1.2.0] - 2024-06-06

- Add a not-a-number floating-point constant that can be used as `wp.NAN` or `wp.nan`.
- Add `wp.isnan()`, `wp.isinf()`, and `wp.isfinite()` for scalars, vectors, matrices, etc.
- Improve kernel cache reuse by hashing just the local module constants. Previously, a
  module's hash was affected by all `wp.constant()` variables declared in a Warp program.
- Revised module compilation process to allow multiple processes to use the same kernel cache directory.
  Cached kernels will now be stored in hash-specific subdirectory.
- Add runtime checks for `wp.MarchingCubes` on field dimensions and size
- Fix memory leak in `wp.Mesh` BVH ([GH-225](https://github.com/NVIDIA/warp/issues/225))
- Use C++17 when building the Warp library and user kernels
- Increase PTX target architecture up to `sm_75` (from `sm_70`), enabling Turing ISA features
- Extended NanoVDB support (see `warp.Volume`):
  - Add support for data-agnostic index grids, allocation at voxel granularity
  - New `wp.volume_lookup_index()`, `wp.volume_sample_index()` and generic `wp.volume_sample()`/`wp.volume_lookup()`/`wp.volume_store()` kernel-level functions
  - Zero-copy aliasing of in-memory grids, support for multi-grid buffers
  - Grid introspection and blind data access capabilities
  - `warp.fem` can now work directly on NanoVDB grids using `warp.fem.Nanogrid`
  - Fixed `wp.volume_sample_v()` and `wp.volume_store_*()` adjoints
  - Prevent `wp.volume_store()` from overwriting grid background values
- Improve validation of user-provided fields and values in `warp.fem`
- Support headless rendering of `wp.render.OpenGLRenderer` via `pyglet.options["headless"] = True`
- `wp.render.RegisteredGLBuffer` can fall back to CPU-bound copying if CUDA/OpenGL interop is not available
- Clarify terms for external contributions, please see CONTRIBUTING.md for details
- Improve performance of `wp.sparse.bsr_mm()` by ~5x on benchmark problems
- Fix for XPBD incorrectly indexing into of joint actuations `joint_act` arrays
- Fix for mass matrix gradients computation in `wp.sim.FeatherstoneIntegrator()`
- Fix for handling of `--msvc_path` in build scripts
- Fix for `wp.copy()` params to record dest and src offset parameters on `wp.Tape()`
- Fix for `wp.randn()` to ensure return values are finite
- Fix for slicing of arrays with gradients in kernels
- Fix for function overload caching, ensure module is rebuilt if any function overloads are modified
- Fix for handling of `bool` types in generic kernels
- Publish CUDA 12.5 binaries for Hopper support, see https://github.com/nvidia/warp?tab=readme-ov-file#installing for details

## 1.1.1 - 2024-05-24

- `wp.init()` is no longer required to be called explicitly and will be performed on first call to the API
- Speed up `omni.warp.core`'s startup time

## [1.1.0] - 2024-05-09

- Support returning a value from `@wp.func_native` CUDA functions using type hints
- Improved differentiability of the `wp.sim.FeatherstoneIntegrator`
- Fix gradient propagation for rigid body contacts in `wp.sim.collide()`
- Added support for event-based timing, see `wp.ScopedTimer()`
- Added Tape visualization and debugging functions, see `wp.Tape.visualize()`
- Support constructing Warp arrays from objects that define the `__cuda_array_interface__` attribute
- Support copying a struct to another device, use `struct.to(device)` to migrate struct arrays
- Allow rigid shapes to not have any collisions with other shapes in `wp.sim.Model`
- Change default test behavior to test redundant GPUs (up to 2x)
- Test each example in an individual subprocess
- Polish and optimize various examples and tests
- Allow non-contiguous point arrays to be passed to `wp.HashGrid.build()`
- Upgrade LLVM to 18.1.3 for from-source builds and Linux x86-64 builds
- Build DLL source code as C++17 and require GCC 9.4 as a minimum
- Array clone, assign, and copy are now differentiable
- Use `Ruff` for formatting and linting
- Various documentation improvements (infinity, math constants, etc.)
- Improve URDF importer, handle joint armature
- Allow builtins.bool to be used in Warp data structures
- Use external gradient arrays in backward passes when passed to `wp.launch()`
- Add Conjugate Residual linear solver, see `wp.optim.linear.cr()`
- Fix propagation of gradients on aliased copy of variables in kernels
- Facilitate debugging and speed up `import warp` by eliminating raising any exceptions
- Improve support for nested vec/mat assignments in structs
- Recommend Python 3.9 or higher, which is required for JAX and soon PyTorch.
- Support gradient propagation for indexing sliced multi-dimensional arrays, i.e. `a[i][j]` vs. `a[i, j]`
- Provide an informative message if setting DLL C-types failed, instructing to try rebuilding the library

## 1.0.3 - 2024-04-17

- Add a `support_level` entry to the configuration file of the extensions

## [1.0.2] - 2024-03-22

- Make examples runnable from any location
- Fix the examples not running directly from their Python file
- Add the example gallery to the documentation
- Update `README.md` examples USD location
- Update `example_graph_capture.py` description

## [1.0.1] - 2024-03-15

- Document Device `total_memory` and `free_memory`
- Documentation for allocators, streams, peer access, and generics
- Changed example output directory to current working directory
- Added `python -m warp.examples.browse` for browsing the examples folder
- Print where the USD stage file is being saved
- Added `examples/optim/example_walker.py` sample
- Make the drone example not specific to USD
- Reduce the time taken to run some examples
- Optimise rendering points with a single colour
- Clarify an error message around needing USD
- Raise exception when module is unloaded during graph capture
- Added `wp.synchronize_event()` for blocking the host thread until a recorded event completes
- Flush C print buffers when ending `stdout` capture
- Remove more unneeded CUTLASS files
- Allow setting mempool release threshold as a fractional value

## [1.0.0] - 2024-03-07

- Add `FeatherstoneIntegrator` which provides more stable simulation of articulated rigid body dynamics in generalized coordinates (`State.joint_q` and `State.joint_qd`)
- Introduce `warp.sim.Control` struct to store control inputs for simulations (optional, by default the `Model` control inputs are used as before); integrators now have a different simulation signature: `integrator.simulate(model: Model, state_in: State, state_out: State, dt: float, control: Control)`
- `joint_act` can now behave in 3 modes: with `joint_axis_mode` set to `JOINT_MODE_FORCE` it behaves as a force/torque, with `JOINT_MODE_VELOCITY` it behaves as a velocity target, and with `JOINT_MODE_POSITION` it behaves as a position target; `joint_target` has been removed
- Add adhesive contact to Euler integrators via `Model.shape_materials.ka` which controls the contact distance at which the adhesive force is applied
- Improve handling of visual/collision shapes in URDF importer so visual shapes are not involved in contact dynamics
- Experimental JAX kernel callback support
- Improve module load exception message
- Add `wp.ScopedCapture`
- Removing `enable_backward` warning for callables
- Copy docstrings and annotations from wrapped kernels, functions, structs

## [0.15.1] - 2024-03-05

- Add examples assets to the wheel packages
- Fix broken image link in documentation
- Fix codegen for custom grad functions calling their respective forward functions
- Fix custom grad function handling for functions that have no outputs
- Fix issues when `wp.config.quiet = True`

## [0.15.0] - 2024-03-04

- Add thumbnails to examples gallery
- Apply colored lighting to examples
- Moved `examples` directory under `warp/`
- Add example usage to `python -m warp.tests --help`
- Adding `torch.autograd.function` example + docs
- Add error-checking to array shapes during creation
- Adding `example_graph_capture`
- Add a Diffsim Example of a Drone
- Fix `verify_fp` causing compiler errors and support CPU kernels
- Fix to enable `matmul` to be called in CUDA graph capture
- Enable mempools by default
- Update `wp.launch` to support tuple args
- Fix BiCGSTAB and GMRES producing NaNs when converging early
- Fix warning about backward codegen being disabled in `test_fem`
- Fix `assert_np_equal` when NaN's and tolerance are involved
- Improve error message to discern between CUDA being disabled or not supported
- Support cross-module functions with user-defined gradients
- Suppress superfluous CUDA error when ending capture after errors
- Make output during initialization atomic
- Add `warp.config.max_unroll`, fix custom gradient unrolling
- Support native replay snippets using `@wp.func_native(snippet, replay_snippet=replay_snippet)`
- Look for the CUDA Toolkit in default locations if the `CUDA_PATH` environment variable or `--cuda_path` build option are not used
- Added `wp.ones()` to efficiently create one-initialized arrays
- Rename `wp.config.graph_capture_module_load_default` to `wp.config.enable_graph_capture_module_load_by_default`

## 0.14.0 - 2024-02-19

- Add support for CUDA pooled (stream-ordered) allocators
  - Support memory allocation during graph capture
  - Support copying non-contiguous CUDA arrays during graph capture
  - Improved memory allocation/deallocation performance with pooled allocators
  - Use `wp.config.enable_mempools_at_init` to enable pooled allocators during Warp initialization (if supported)
  - `wp.is_mempool_supported()` - check if a device supports pooled allocators
  - `wp.is_mempool_enabled()`, `wp.set_mempool_enabled()` - enable or disable pooled allocators per device
  - `wp.set_mempool_release_threshold()`, `wp.get_mempool_release_threshold()` - configure memory pool release threshold
- Add support for direct memory access between devices
  - Improved peer-to-peer memory transfer performance if access is enabled
  - Caveat: enabling peer access may impact memory allocation/deallocation performance and increase memory consumption
  - `wp.is_peer_access_supported()` - check if the memory of a device can be accessed by a peer device
  - `wp.is_peer_access_enabled()`, `wp.set_peer_access_enabled()` - manage peer access for memory allocated using default CUDA allocators
  - `wp.is_mempool_access_supported()` - check if the memory pool of a device can be accessed by a peer device
  - `wp.is_mempool_access_enabled()`, `wp.set_mempool_access_enabled()` - manage access for memory allocated using pooled CUDA allocators
- Refined stream synchronization semantics
  - `wp.ScopedStream` can synchronize with the previous stream on entry and/or exit (only sync on entry by default)
  - Functions taking an optional stream argument do no implicit synchronization for max performance (e.g., `wp.copy()`, `wp.launch()`, `wp.capture_launch()`)
- Support for passing a custom `deleter` argument when constructing arrays
  - Deprecation of `owner` argument - use `deleter` to transfer ownership
- Optimizations for various core API functions (e.g., `wp.zeros()`, `wp.full()`, and more)
- Fix `wp.matmul()` to always use the correct CUDA context
- Fix memory leak in BSR transpose
- Fix stream synchronization issues when copying non-contiguous arrays
- API change: `wp.matmul()` no longer accepts a device as a parameter; instead, it infers the correct device from the arrays being multiplied
- Updated DLPack utilities to the latest published standard
  - External arrays can be imported into Warp directly, e.g., `wp.from_dlpack(external_array)`
  - Warp arrays can be exported to consumer frameworks directly, e.g., `jax.dlpack.from_dlpack(warp_array)`
  - Added CUDA stream synchronization for CUDA arrays
  - The original DLPack protocol can still be used for better performance when stream synchronization is not required, see interoperability docs for details
  - `warp.to_dlpack()` is about 3-4x faster in common cases
  - `warp.from_dlpack()` is about 2x faster when called with a DLPack capsule
  - Fixed a small CPU memory leak related to DLPack interop
- Improved performance of creating arrays

## 0.13.1 - 2024-02-22

- Ensure that the results from the `Noise Deform` are deterministic across different Kit sessions

## [0.13.0] - 2024-02-16

- Update the license to *NVIDIA Software License*, allowing commercial use (see `LICENSE.md`)
- Add `CONTRIBUTING.md` guidelines (for NVIDIA employees)
- Hash CUDA `snippet` and `adj_snippet` strings to fix caching
- Fix `build_docs.py` on Windows
- Add missing `.py` extension to `warp/tests/walkthrough_debug`
- Allow `wp.bool` usage in vector and matrix types

## 0.12.0 - 2024-02-05

- Add a warning when the `enable_backward` setting is set to `False` upon calling `wp.Tape.backward()`
- Fix kernels not being recompiled as expected when defined using a closure
- Change the kernel cache appauthor subdirectory to just "NVIDIA"
- Ensure that gradients attached to PyTorch tensors have compatible strides when calling `wp.from_torch()`
- Add a `Noise Deform` node for OmniGraph that deforms points using a perlin/curl noise

## [0.11.0] - 2024-01-23

- Re-release 1.0.0-beta.7 as a non-pre-release 0.11.0 version so it gets selected by `pip install warp-lang`.
- Introducing a new versioning and release process, detailed in `PACKAGING.md` and resembling that of [Python itself](https://devguide.python.org/developer-workflow/development-cycle/#devcycle):
  - The 0.11 release(s) can be found on the `release-0.11` branch.
  - Point releases (if any) go on the same minor release branch and only contain bug fixes, not new features.
  - The `public` branch, previously used to merge releases into and corresponding with the GitHub `main` branch, is retired.

## 1.0.0-beta.7 - 2024-01-23

- Ensure captures are always enclosed in `try`/`finally`
- Only include .py files from the warp subdirectory into wheel packages
- Fix an extension's sample node failing at parsing some version numbers
- Allow examples to run without USD when possible
- Add a setting to disable the main Warp menu in Kit
- Add iterative linear solvers, see `wp.optim.linear.cg`, `wp.optim.linear.bicgstab`, `wp.optim.linear.gmres`, and `wp.optim.linear.LinearOperator`
- Improve error messages around global variables
- Improve error messages around mat/vec assignments
- Support conversion of scalars to native/ctypes, e.g.: `float(wp.float32(1.23))` or `ctypes.c_float(wp.float32(1.23))`
- Add a constant for infinity, see `wp.inf`
- Add a FAQ entry about array assignments
- Add a mass spring cage diff simulation example, see `examples/example_diffsim_mass_spring_cage.py`
- Add `-s`, `--suite` option for only running tests belonging to the given suites
- Fix common spelling mistakes
- Fix indentation of generated code
- Show deprecation warnings only once
- Improve `wp.render.OpenGLRenderer`
- Create the extension's symlink to the *core library* at runtime
- Fix some built-ins failing to compile the backward pass when nested inside if/else blocks
- Update examples with the new variants of the mesh query built-ins
- Fix type members that weren't zero-initialized
- Fix missing adjoint function for `wp.mesh_query_ray()`

## [1.0.0-beta.6] - 2024-01-10

- Do not create CPU copy of grad array when calling `array.numpy()`
- Fix `assert_np_equal()` bug
- Support Linux AArch64 platforms, including Jetson/Tegra devices
- Add parallel testing runner (invoke with `python -m warp.tests`, use `warp/tests/unittest_serial.py` for serial testing)
- Fix support for function calls in `range()`
- `wp.matmul()` adjoints now accumulate
- Expand available operators (e.g. vector @ matrix, scalar as dividend) and improve support for calling native built-ins
- Fix multi-gpu synchronization issue in `sparse.py`
- Add depth rendering to `wp.render.OpenGLRenderer`, document `wp.render`
- Make `wp.atomic_min()`, `wp.atomic_max()` differentiable
- Fix error reporting using the exact source segment
- Add user-friendly mesh query overloads, returning a struct instead of overwriting parameters
- Address multiple differentiability issues
- Fix backpropagation for returning array element references
- Support passing the return value to adjoints
- Add point basis space and explicit point-based quadrature for `wp.fem`
- Support overriding the LLVM project source directory path using `build_lib.py --build_llvm --llvm_source_path=`
- Fix the error message for accessing non-existing attributes
- Flatten faces array for Mesh constructor in URDF parser

## [1.0.0-beta.5] - 2023-11-22

- Fix for kernel caching when function argument types change
- Fix code-gen ordering of dependent structs
- Fix for `wp.Mesh` build on MGPU systems
- Fix for name clash bug with adjoint code: https://github.com/NVIDIA/warp/issues/154
- Add `wp.frac()` for returning the fractional part of a floating point value
- Add support for custom native CUDA snippets using `@wp.func_native` decorator
- Add support for batched matmul with batch size > 2^16-1
- Add support for transposed CUTLASS `wp.matmul()` and additional error checking
- Add support for quad and hex meshes in `wp.fem`
- Detect and warn when C++ runtime doesn't match compiler during build, e.g.: ``libstdc++.so.6: version `GLIBCXX_3.4.30' not found``
- Documentation update for `wp.BVH`
- Documentation and simplified API for runtime kernel specialization `wp.Kernel`

## 1.0.0-beta.4 - 2023-11-01

- Add `wp.cbrt()` for cube root calculation
- Add `wp.mesh_furthest_point_no_sign()` to compute furthest point on a surface from a query point
- Add support for GPU BVH builds, 10-100x faster than CPU builds for large meshes
- Add support for chained comparisons, i.e.: `0 < x < 2`
- Add support for running `wp.fem` examples headless
- Fix for unit test determinism
- Fix for possible GC collection of array during graph capture
- Fix for `wp.utils.array_sum()` output initialization when used with vector types
- Coverage and documentation updates

## 1.0.0-beta.3 - 2023-10-19

- Add support for code coverage scans (test_coverage.py), coverage at 85% in `omni.warp.core`
- Add support for named component access for vector types, e.g.: `a = v.x`
- Add support for lvalue expressions, e.g.: `array[i] += b`
- Add casting constructors for matrix and vector types
- Add support for `type()` operator that can be used to return type inside kernels
- Add support for grid-stride kernels to support kernels with > 2^31-1 thread blocks
- Fix for multi-process initialization warnings
- Fix alignment issues with empty `wp.struct`
- Fix for return statement warning with tuple-returning functions
- Fix for `wp.batched_matmul()` registering the wrong function in the Tape
- Fix and document for `wp.sim` forward + inverse kinematics
- Fix for `wp.func` to return a default value if function does not return on all control paths
- Refactor `wp.fem` support for new basis functions, decoupled function spaces
- Optimizations for `wp.noise` functions, up to 10x faster in most cases
- Optimizations for `type_size_in_bytes()` used in array construction'

### Breaking Changes

- To support grid-stride kernels, `wp.tid()` can no longer be called inside `wp.func` functions.

## 1.0.0-beta.2 - 2023-09-01

- Fix for passing bool into `wp.func` functions
- Fix for deprecation warnings appearing on `stderr`, now redirected to `stdout`
- Fix for using `for i in wp.hash_grid_query(..)` syntax

## 1.0.0-beta.1 - 2023-08-29

- Fix for `wp.float16` being passed as kernel arguments
- Fix for compile errors with kernels using structs in backward pass
- Fix for `wp.Mesh.refit()` not being CUDA graph capturable due to synchronous temp. allocs
- Fix for dynamic texture example flickering / MGPU crashes demo in Kit by reusing `ui.DynamicImageProvider` instances
- Fix for a regression that disabled bundle change tracking in samples
- Fix for incorrect surface velocities when meshes are deforming in `OgnClothSimulate`
- Fix for incorrect lower-case when setting USD stage "up_axis" in examples
- Fix for incompatible gradient types when wrapping PyTorch tensor as a vector or matrix type
- Fix for adding open edges when building cloth constraints from meshes in `wp.sim.ModelBuilder.add_cloth_mesh()`
- Add support for `wp.fabricarray` to directly access Fabric data from Warp kernels, see https://docs.omniverse.nvidia.com/kit/docs/usdrt/latest/docs/usdrt_prim_selection.html for examples
- Add support for user defined gradient functions, see `@wp.func_replay`, and `@wp.func_grad` decorators
- Add support for more OG attribute types in `omni.warp.from_omni_graph()`
- Add support for creating NanoVDB `wp.Volume` objects from dense NumPy arrays
- Add support for `wp.volume_sample_grad_f()` which returns the value + gradient efficiently from an NVDB volume
- Add support for LLVM fp16 intrinsics for half-precision arithmetic
- Add implementation of stochastic gradient descent, see `wp.optim.SGD`
- Add `wp.fem` framework for solving weak-form PDE problems (see https://nvidia.github.io/warp/modules/fem.html)
- Optimizations for `omni.warp` extension load time (2.2s to 625ms cold start)
- Make all `omni.ui` dependencies optional so that Warp unit tests can run headless
- Deprecation of `wp.tid()` outside of kernel functions, users should pass `tid()` values to `wp.func` functions explicitly
- Deprecation of `wp.sim.Model.flatten()` for returning all contained tensors from the model
- Add support for clamping particle max velocity in `wp.sim.Model.particle_max_velocity`
- Remove dependency on `urdfpy` package, improve MJCF parser handling of default values

## [0.10.1] - 2023-07-25

- Fix for large multidimensional kernel launches (> 2^32 threads)
- Fix for module hashing with generics
- Fix for unrolling loops with break or continue statements (will skip unrolling)
- Fix for passing boolean arguments to build_lib.py (previously ignored)
- Fix build warnings on Linux
- Fix for creating array of structs from NumPy structured array
- Fix for regression on kernel load times in Kit when using `wp.sim`
- Update `wp.array.reshape()` to handle `-1` dimensions
- Update margin used by for mesh queries when using `wp.sim.create_soft_body_contacts()`
- Improvements to gradient handling with `wp.from_torch()`, `wp.to_torch()` plus documentation

## 0.10.0 - 2023-07-05

- Add support for macOS universal binaries (x86 + aarch64) for M1+ support
- Add additional methods for SDF generation please see the following new methods:
  - `wp.mesh_query_point_nosign()` - closest point query with no sign determination
  - `wp.mesh_query_point_sign_normal()` - closest point query with sign from angle-weighted normal
  - `wp.mesh_query_point_sign_winding_number()` - closest point query with fast winding number sign determination
- Add CSR/BSR sparse matrix support, see `wp.sparse` module:
  - `wp.sparse.BsrMatrix`
  - `wp.sparse.bsr_zeros()`, `wp.sparse.bsr_set_from_triplets()` for construction
  - `wp.sparse.bsr_mm()`, `wp.sparse_bsr_mv()` for matrix-matrix and matrix-vector products respectively
- Add array-wide utilities:
  - `wp.utils.array_scan()` - prefix sum (inclusive or exclusive)
  - `wp.utils.array_sum()` - sum across array
  - `wp.utils.radix_sort_pairs()` - in-place radix sort (key,value) pairs
- Add support for calling `@wp.func` functions from Python (outside of kernel scope)
- Add support for recording kernel launches using a `wp.Launch` object that can be replayed with low overhead, use `wp.launch(..., record_cmd=True)` to generate a command object
- Optimizations for `wp.struct` kernel arguments, up to 20x faster launches for kernels with large structs or number of params
- Refresh USD samples to use bundle based workflow + change tracking
- Add Python API for manipulating mesh and point bundle data in OmniGraph, see `omni.warp.nodes` module, see `omni.warp.nodes.mesh_create_bundle()`, `omni.warp.nodes.mesh_get_points()`, etc
- Improvements to `wp.array`:
  - Fix a number of array methods misbehaving with empty arrays
  - Fix a number of bugs and memory leaks related to gradient arrays
  - Fix array construction when creating arrays in pinned memory from a data source in pageable memory
  - `wp.empty()` no longer zeroes-out memory and returns an uninitialized array, as intended
  - `array.zero_()` and `array.fill_()` work with non-contiguous arrays
  - Support wrapping non-contiguous NumPy arrays without a copy
  - Support preserving the outer dimensions of NumPy arrays when wrapping them as Warp arrays of vector or matrix types
  - Improve PyTorch and DLPack interop with Warp arrays of arbitrary vectors and matrices
  - `array.fill_()` can now take lists or other sequences when filling arrays of vectors or matrices, e.g. `arr.fill_([[1, 2], [3, 4]])`
  - `array.fill_()` now works with arrays of structs (pass a struct instance)
  - `wp.copy()` gracefully handles copying between non-contiguous arrays on different devices
  - Add `wp.full()` and `wp.full_like()`, e.g., `a = wp.full(shape, value)`
  - Add optional `device` argument to `wp.empty_like()`, `wp.zeros_like()`, `wp.full_like()`, and `wp.clone()`
  - Add `indexedarray` methods `.zero_()`, `.fill_()`, and `.assign()`
  - Fix `indexedarray` methods `.numpy()` and `.list()`
  - Fix `array.list()` to work with arrays of any Warp data type
  - Fix `array.list()` synchronization issue with CUDA arrays
  - `array.numpy()` called on an array of structs returns a structured NumPy array with named fields
  - Improve the performance of creating arrays
- Fix for `Error: No module named 'omni.warp.core'` when running some Kit configurations (e.g.: stubgen)
- Fix for `wp.struct` instance address being included in module content hash
- Fix codegen with overridden function names
- Fix for kernel hashing so it occurs after code generation and before loading to fix a bug with stale kernel cache
- Fix for `wp.BVH.refit()` when executed on the CPU
- Fix adjoint of `wp.struct` constructor
- Fix element accessors for `wp.float16` vectors and matrices in Python
- Fix `wp.float16` members in structs
- Remove deprecated `wp.ScopedCudaGuard()`, please use `wp.ScopedDevice()` instead

## [0.9.0] - 2023-06-01

- Add support for in-place modifications to vector, matrix, and struct types inside kernels (will warn during backward pass with `wp.verbose` if using gradients)
- Add support for step-through VSCode debugging of kernel code with standalone LLVM compiler, see `wp.breakpoint()`, and `walkthrough_debug.py`
- Add support for default values on built-in functions
- Add support for multi-valued `@wp.func` functions
- Add support for `pass`, `continue`, and `break` statements
- Add missing `__sincos_stret` symbol for macOS
- Add support for gradient propagation through `wp.Mesh.points`, and other cases where arrays are passed to native functions
- Add support for Python `@` operator as an alias for `wp.matmul()`
- Add XPBD support for particle-particle collision
- Add support for individual particle radii: `ModelBuilder.add_particle` has a new `radius` argument, `Model.particle_radius` is now a Warp array
- Add per-particle flags as a `Model.particle_flags` Warp array, introduce `PARTICLE_FLAG_ACTIVE` to define whether a particle is being simulated and participates in contact dynamics
- Add support for Python bitwise operators `&`, `|`, `~`, `<<`, `>>`
- Switch to using standalone LLVM compiler by default for `cpu` devices
- Split `omni.warp` into `omni.warp.core` for Omniverse applications that want to use the Warp Python module with minimal additional dependencies
- Disable kernel gradient generation by default inside Omniverse for improved compile times
- Fix for bounds checking on element access of vector/matrix types
- Fix for stream initialization when a custom (non-primary) external CUDA context has been set on the calling thread
- Fix for duplicate `@wp.struct` registration during hot reload
- Fix for array `unot()` operator so kernel writers can use `if not array:` syntax
- Fix for case where dynamic loops are nested within unrolled loops
- Change `wp.hash_grid_point_id()` now returns -1 if the `wp.HashGrid` has not been reserved before
- Deprecate `wp.Model.soft_contact_distance` which is now replaced by `wp.Model.particle_radius`
- Deprecate single scalar particle radius (should be a per-particle array)

## 0.8.2 - 2023-04-21

- Add `ModelBuilder.soft_contact_max` to control the maximum number of soft contacts that can be registered. Use `Model.allocate_soft_contacts(new_count)` to change count on existing `Model` objects.
- Add support for `bool` parameters
- Add support for logical boolean operators with `int` types
- Fix for `wp.quat()` default constructor
- Fix conditional reassignments
- Add sign determination using angle weighted normal version of `wp.mesh_query_point()` as `wp.mesh_query_sign_normal()`
- Add sign determination using winding number of `wp.mesh_query_point()` as `wp.mesh_query_sign_winding_number()`
- Add query point without sign determination `wp.mesh_query_no_sign()`

## 0.8.1 - 2023-04-13

- Fix for regression when passing flattened numeric lists as matrix arguments to kernels
- Fix for regressions when passing `wp.struct` types with uninitialized (`None`) member attributes

## 0.8.0 - 2023-04-05

- Add `Texture Write` node for updating dynamic RTX textures from Warp kernels / nodes
- Add multi-dimensional kernel support to Warp Kernel Node
- Add `wp.load_module()` to pre-load specific modules (pass `recursive=True` to load recursively)
- Add `wp.poisson()` for sampling Poisson distributions
- Add support for UsdPhysics schema see `wp.sim.parse_usd()`
- Add XPBD rigid body implementation plus diff. simulation examples
- Add support for standalone CPU compilation (no host-compiler) with LLVM backed, enable with `--standalone` build option
- Add support for per-timer color in `wp.ScopedTimer()`
- Add support for row-based construction of matrix types outside of kernels
- Add support for setting and getting row vectors for Python matrices, see `matrix.get_row()`, `matrix.set_row()`
- Add support for instantiating `wp.struct` types within kernels
- Add support for indexed arrays, `slice = array[indices]` will now generate a sparse slice of array data
- Add support for generic kernel params, use `def compute(param: Any):`
- Add support for `with wp.ScopedDevice("cuda") as device:` syntax (same for `wp.ScopedStream()`, `wp.Tape()`)
- Add support for creating custom length vector/matrices inside kernels, see `wp.vector()`, and `wp.matrix()`
- Add support for creating identity matrices in kernels with, e.g.: `I = wp.identity(n=3, dtype=float)`
- Add support for unary plus operator (`wp.pos()`)
- Add support for `wp.constant` variables to be used directly in Python without having to use `.val` member
- Add support for nested `wp.struct` types
- Add support for returning `wp.struct` from functions
- Add `--quick` build for faster local dev. iteration (uses a reduced set of SASS arches)
- Add optional `requires_grad` parameter to `wp.from_torch()` to override gradient allocation
- Add type hints for generic vector / matrix types in Python stubs
- Add support for custom user function recording in `wp.Tape()`
- Add support for registering CUTLASS `wp.matmul()` with tape backward pass
- Add support for grids with > 2^31 threads (each dimension may be up to INT_MAX in length)
- Add CPU fallback for `wp.matmul()`
- Optimizations for `wp.launch()`, up to 3x faster launches in common cases
- Fix `wp.randf()` conversion to float to reduce bias for uniform sampling
- Fix capture of `wp.func` and `wp.constant` types from inside Python closures
- Fix for CUDA on WSL
- Fix for matrices in structs
- Fix for transpose indexing for some non-square matrices
- Enable Python faulthandler by default
- Update to VS2019

### Breaking Changes

- `wp.constant` variables can now be treated as their true type, accessing the underlying value through `constant.val` is no longer supported
- `wp.sim.model.ground_plane` is now a `wp.array` to support gradient, users should call `builder.set_ground_plane()` to create the ground 
- `wp.sim` capsule, cones, and cylinders are now aligned with the default USD up-axis

## 0.7.2 - 2023-02-15

- Reduce test time for vec/math types
- Clean-up CUDA disabled build pipeline
- Remove extension.gen.toml to make Kit packages Python version independent
- Handle additional cases for array indexing inside Python

## 0.7.1 - 2023-02-14

- Disabling some slow tests for Kit
- Make unit tests run on first GPU only by default

## [0.7.0] - 2023-02-13

- Add support for arbitrary length / type vector and matrices e.g.: `wp.vec(length=7, dtype=wp.float16)`, see `wp.vec()`, and `wp.mat()`
- Add support for `array.flatten()`, `array.reshape()`, and `array.view()` with NumPy semantics
- Add support for slicing `wp.array` types in Python
- Add `wp.from_ptr()` helper to construct arrays from an existing allocation
- Add support for `break` statements in ranged-for and while loops (backward pass support currently not implemented)
- Add built-in mathematic constants, see `wp.pi`, `wp.e`, `wp.log2e`, etc.
- Add built-in conversion between degrees and radians, see `wp.degrees()`, `wp.radians()`
- Add security pop-up for Kernel Node
- Improve error handling for kernel return values

## 0.6.3 - 2023-01-31

- Add DLPack utilities, see `wp.from_dlpack()`, `wp.to_dlpack()`
- Add Jax utilities, see `wp.from_jax()`, `wp.to_jax()`, `wp.device_from_jax()`, `wp.device_to_jax()`
- Fix for Linux Kit extensions OM-80132, OM-80133

## 0.6.2 - 2023-01-19

- Updated `wp.from_torch()` to support more data types
- Updated `wp.from_torch()` to automatically determine the target Warp data type if not specified
- Updated `wp.from_torch()` to support non-contiguous tensors with arbitrary strides
- Add CUTLASS integration for dense GEMMs, see `wp.matmul()` and `wp.matmul_batched()`
- Add QR and Eigen decompositions for `mat33` types, see `wp.qr3()`, and `wp.eig3()`
- Add default (zero) constructors for matrix types
- Add a flag to suppress all output except errors and warnings (set `wp.config.quiet = True`)
- Skip recompilation when Kernel Node attributes are edited
- Allow optional attributes for Kernel Node
- Allow disabling backward pass code-gen on a per-kernel basis, use `@wp.kernel(enable_backward=False)`
- Replace Python `imp` package with `importlib`
- Fix for quaternion slerp gradients (`wp.quat_slerp()`)

## 0.6.1 - 2022-12-05

- Fix for non-CUDA builds
- Fix strides computation in array_t constructor, fixes a bug with accessing mesh indices through mesh.indices[]
- Disable backward pass code generation for kernel node (4-6x faster compilation)
- Switch to linbuild for universal Linux binaries (affects TeamCity builds only)

## 0.6.0 - 2022-11-28

- Add support for CUDA streams, see `wp.Stream`, `wp.get_stream()`, `wp.set_stream()`, `wp.synchronize_stream()`, `wp.ScopedStream`
- Add support for CUDA events, see `wp.Event`, `wp.record_event()`, `wp.wait_event()`, `wp.wait_stream()`, `wp.Stream.record_event()`, `wp.Stream.wait_event()`, `wp.Stream.wait_stream()`
- Add support for PyTorch stream interop, see `wp.stream_from_torch()`, `wp.stream_to_torch()`
- Add support for allocating host arrays in pinned memory for asynchronous data transfers, use `wp.array(..., pinned=True)` (default is non-pinned)
- Add support for direct conversions between all scalar types, e.g.: `x = wp.uint8(wp.float64(3.0))`
- Add per-module option to enable fast math, use `wp.set_module_options({"fast_math": True})`, fast math is now *disabled* by default
- Add support for generating CUBIN kernels instead of PTX on systems with older drivers
- Add user preference options for CUDA kernel output ("ptx" or "cubin", e.g.: `wp.config.cuda_output = "ptx"` or per-module `wp.set_module_options({"cuda_output": "ptx"})`)
- Add kernel node for OmniGraph
- Add `wp.quat_slerp()`, `wp.quat_to_axis_angle()`, `wp.rotate_rodriquez()` and adjoints for all remaining quaternion operations
- Add support for unrolling for-loops when range is a `wp.constant`
- Add support for arithmetic operators on built-in vector / matrix types outside of `wp.kernel`
- Add support for multiple solution variables in `wp.optim` Adam optimization
- Add nested attribute support for `wp.struct` attributes
- Add missing adjoint implementations for spatial math types, and document all functions with missing adjoints
- Add support for retrieving NanoVDB tiles and voxel size, see `wp.Volume.get_tiles()`, and `wp.Volume.get_voxel_size()`
- Add support for store operations on integer NanoVDB volumes, see `wp.volume_store_i()`
- Expose `wp.Mesh` points, indices, as arrays inside kernels, see `wp.mesh_get()`
- Optimizations for `wp.array` construction, 2-3x faster on average
- Optimizations for URDF import
- Fix various deployment issues by statically linking with all CUDA libs
- Update warp.so/warp.dll to CUDA Toolkit 11.5

## 0.5.1 - 2022-11-01

- Fix for unit tests in Kit

## [0.5.0] - 2022-10-31

- Add smoothed particle hydrodynamics (SPH) example, see `example_sph.py`
- Add support for accessing `array.shape` inside kernels, e.g.: `width = arr.shape[0]`
- Add dependency tracking to hot-reload modules if dependencies were modified
- Add lazy acquisition of CUDA kernel contexts (save ~300Mb of GPU memory in MGPU environments)
- Add BVH object, see `wp.Bvh` and `bvh_query_ray()`, `bvh_query_aabb()` functions
- Add component index operations for `spatial_vector`, `spatial_matrix` types
- Add `wp.lerp()` and `wp.smoothstep()` builtins
- Add `wp.optim` module with implementation of the Adam optimizer for float and vector types
- Add support for transient Python modules (fix for Houdini integration)
- Add `wp.length_sq()`, `wp.trace()` for vector / matrix types respectively
- Add missing adjoints for `wp.quat_rpy()`, `wp.determinant()`
- Add `wp.atomic_min()`, `wp.atomic_max()` operators
- Add vectorized version of `wp.sim.model.add_cloth_mesh()`
- Add NVDB volume allocation API, see `wp.Volume.allocate()`, and `wp.Volume.allocate_by_tiles()`
- Add NVDB volume write methods, see `wp.volume_store_i()`, `wp.volume_store_f()`, `wp.volume_store_v()`
- Add MGPU documentation
- Add example showing how to compute Jacobian of multiple environments in parallel, see `example_jacobian_ik.py`
- Add `wp.Tape.zero()` support for `wp.struct` types
- Make SampleBrowser an optional dependency for Kit extension
- Make `wp.Mesh` object accept both 1d and 2d arrays of face vertex indices
- Fix for reloading of class member kernel / function definitions using `importlib.reload()`
- Fix for hashing of `wp.constants()` not invalidating kernels
- Fix for reload when multiple `.ptx` versions are present
- Improved error reporting during code-gen

## [0.4.3] - 2022-09-20

- Update all samples to use GPU interop path by default
- Fix for arrays > 2GB in length
- Add support for per-vertex USD mesh colors with `wp.render` class

## 0.4.2 - 2022-09-07

- Register Warp samples to the sample browser in Kit
- Add NDEBUG flag to release mode kernel builds
- Fix for particle solver node when using a large number of particles
- Fix for broken cameras in Warp sample scenes

## 0.4.1 - 2022-08-30

- Add geometry sampling methods, see `wp.sample_unit_cube()`, `wp.sample_unit_disk()`, etc
- Add `wp.lower_bound()` for searching sorted arrays
- Add an option for disabling code-gen of backward pass to improve compilation times, see `wp.set_module_options({"enable_backward": False})`, True by default
- Fix for using Warp from Script Editor or when module does not have a `__file__` attribute
- Fix for hot reload of modules containing `wp.func()` definitions
- Fix for debug flags not being set correctly on CUDA when `wp.config.mode == "debug"`, this enables bounds checking on CUDA kernels in debug mode
- Fix for code gen of functions that do not return a value

## 0.4.0 - 2022-08-09

- Fix for FP16 conversions on GPUs without hardware support
- Fix for `runtime = None` errors when reloading the Warp module
- Fix for PTX architecture version when running with older drivers, see `wp.config.ptx_target_arch`
- Fix for USD imports from `__init__.py`, defer them to individual functions that need them
- Fix for robustness issues with sign determination for `wp.mesh_query_point()`
- Fix for `wp.HashGrid` memory leak when creating/destroying grids
- Add CUDA version checks for toolkit and driver
- Add support for cross-module `@wp.struct` references
- Support running even if CUDA initialization failed, use `wp.is_cuda_available()` to check availability
- Statically linking with the CUDA runtime library to avoid deployment issues

### Breaking Changes

- Removed `wp.runtime` reference from the top-level module, as it should be considered private

## 0.3.2 - 2022-07-19

- Remove Torch import from `__init__.py`, defer import to `wp.from_torch()`, `wp.to_torch()`

## [0.3.1] - 2022-07-12

- Fix for marching cubes reallocation after initialization
- Add support for closest point between line segment tests, see `wp.closest_point_edge_edge()` builtin
- Add support for per-triangle elasticity coefficients in simulation, see `wp.sim.ModelBuilder.add_cloth_mesh()`
- Add support for specifying default device, see `wp.set_device()`, `wp.get_device()`, `wp.ScopedDevice`
- Add support for multiple GPUs (e.g., `"cuda:0"`, `"cuda:1"`), see `wp.get_cuda_devices()`, `wp.get_cuda_device_count()`, `wp.get_cuda_device()`
- Add support for explicitly targeting the current CUDA context using device alias `"cuda"`
- Add support for using arbitrary external CUDA contexts, see `wp.map_cuda_device()`, `wp.unmap_cuda_device()`
- Add PyTorch device aliasing functions, see `wp.device_from_torch()`, `wp.device_to_torch()`

### Breaking Changes

- A CUDA device is used by default, if available (aligned with `wp.get_preferred_device()`)
- `wp.ScopedCudaGuard` is deprecated, use `wp.ScopedDevice` instead
- `wp.synchronize()` now synchronizes all devices; for finer-grained control, use `wp.synchronize_device()`
- Device alias `"cuda"` now refers to the current CUDA context, rather than a specific device like `"cuda:0"` or `"cuda:1"`

## 0.3.0 - 2022-07-08

- Add support for FP16 storage type, see `wp.float16`
- Add support for per-dimension byte strides, see `wp.array.strides`
- Add support for passing Python classes as kernel arguments, see `@wp.struct` decorator
- Add additional bounds checks for builtin matrix types
- Add additional floating point checks, see `wp.config.verify_fp`
- Add interleaved user source with generated code to aid debugging
- Add generalized GPU marching cubes implementation, see `wp.MarchingCubes` class
- Add additional scalar*matrix vector operators
- Add support for retrieving a single row from builtin types, e.g.: `r = m33[i]`
- Add  `wp.log2()` and `wp.log10()` builtins
- Add support for quickly instancing `wp.sim.ModelBuilder` objects to improve env. creation performance for RL
- Remove custom CUB version and improve compatibility with CUDA 11.7
- Fix to preserve external user-gradients when calling `wp.Tape.zero()`
- Fix to only allocate gradient of a Torch tensor if `requires_grad=True`
- Fix for missing `wp.mat22` constructor adjoint
- Fix for ray-cast precision in edge case on GPU (watertightness issue)
- Fix for kernel hot-reload when definition changes
- Fix for NVCC warnings on Linux
- Fix for generated function names when kernels are defined as class functions
- Fix for reload of generated CPU kernel code on Linux
- Fix for example scripts to output USD at 60 timecodes per-second (better Kit compatibility)

## [0.2.3] - 2022-06-13

- Fix for incorrect 4d array bounds checking
- Fix for `wp.constant` changes not updating module hash
- Fix for stale CUDA kernel cache when CPU kernels launched first
- Array gradients are now allocated along with the arrays and accessible as `wp.array.grad`, users should take care to always call `wp.Tape.zero()` to clear gradients between different invocations of `wp.Tape.backward()`
- Added `wp.array.fill_()` to set all entries to a scalar value (4-byte values only currently)

### Breaking Changes

- Tape `capture` option has been removed, users can now capture tapes inside existing CUDA graphs (e.g.: inside Torch)
- Scalar loss arrays should now explicitly set `requires_grad=True` at creation time

## 0.2.2 - 2022-05-30

- Fix for `from import *` inside Warp initialization
- Fix for body space velocity when using deforming Mesh objects with scale
- Fix for noise gradient discontinuities affecting `wp.curlnoise()`
- Fix for `wp.from_torch()` to correctly preserve shape
- Fix for URDF parser incorrectly passing density to scale parameter
- Optimizations for startup time from 3s -> 0.3s
- Add support for custom kernel cache location, Warp will now store generated binaries in the user's application directory
- Add support for cross-module function references, e.g.: call another modules @wp.func functions
- Add support for overloading `@wp.func` functions based on argument type
- Add support for calling built-in functions directly from Python interpreter outside kernels (experimental)
- Add support for auto-complete and docstring lookup for builtins in IDEs like VSCode, PyCharm, etc
- Add support for doing partial array copies, see `wp.copy()` for details
- Add support for accessing mesh data directly in kernels, see `wp.mesh_get_point()`, `wp.mesh_get_index()`, `wp.mesh_eval_face_normal()`
- Change to only compile for targets where kernel is launched (e.g.: will not compile CPU unless explicitly requested)

### Breaking Changes

- Builtin methods such as `wp.quat_identity()` now call the Warp native implementation directly and will return a `wp.quat` object instead of NumPy array
- NumPy implementations of many builtin methods have been moved to `wp.utils` and will be deprecated
- Local `@wp.func` functions should not be namespaced when called, e.g.: previously `wp.myfunc()` would work even if `myfunc()` was not a builtin
- Removed `wp.rpy2quat()`, please use `wp.quat_rpy()` instead

## 0.2.1 - 2022-05-11

- Fix for unit tests in Kit

## [0.2.0] - 2022-05-02

### Warp Core

- Fix for unrolling loops with negative bounds
- Fix for unresolved symbol `hash_grid_build_device()` not found when lib is compiled without CUDA support
- Fix for failure to load nvrtc-builtins64_113.dll when user has a newer CUDA toolkit installed on their machine
- Fix for conversion of Torch tensors to `wp.array` with a vector dtype (incorrect row count)
- Fix for `warp.dll` not found on some Windows installations
- Fix for macOS builds on Clang 13.x
- Fix for step-through debugging of kernels on Linux
- Add argument type checking for user defined `@wp.func` functions
- Add support for custom iterable types, supports ranges, hash grid, and mesh query objects
- Add support for multi-dimensional arrays, for example use `x = array[i,j,k]` syntax to address a 3-dimensional array
- Add support for multi-dimensional kernel launches, use `launch(kernel, dim=(i,j,k), ...` and `i,j,k = wp.tid()` to obtain thread indices
- Add support for bounds-checking array memory accesses in debug mode, use `wp.config.mode = "debug"` to enable
- Add support for differentiating through dynamic and nested for-loops
- Add support for evaluating MLP neural network layers inside kernels with custom activation functions, see `wp.mlp()`
- Add additional NVDB sampling methods and adjoints, see `wp.volume_sample_i()`, `wp.volume_sample_f()`, and `wp.volume_sample_vec()`
- Add support for loading zlib compressed NVDB volumes, see `wp.Volume.load_from_nvdb()`
- Add support for triangle intersection testing, see `wp.intersect_tri_tri()`
- Add support for NVTX profile zones in `wp.ScopedTimer()`
- Add support for additional transform and quaternion math operations, see `wp.inverse()`, `wp.quat_to_matrix()`, `wp.quat_from_matrix()`
- Add fast math (`--fast-math`) to kernel compilation by default
- Add `wp.torch` import by default (if PyTorch is installed)

### Warp Kit

- Add Kit menu for browsing Warp documentation and example scenes under 'Window->Warp'
- Fix for OgnParticleSolver.py example when collider is coming from Read Prim into Bundle node

### Warp Sim

- Fix for joint attachment forces
- Fix for URDF importer and floating base support
- Add examples showing how to use differentiable forward kinematics to solve inverse kinematics
- Add examples for URDF cartpole and quadruped simulation

### Breaking Changes

- `wp.volume_sample_world()` is now replaced by `wp.volume_sample_f/i/vec()` which operate in index (local) space. Users should use `wp.volume_world_to_index()` to transform points from world space to index space before sampling.
- `wp.mlp()` expects multi-dimensional arrays instead of one-dimensional arrays for inference, all other semantics remain the same as earlier versions of this API.
- `wp.array.length` member has been removed, please use `wp.array.shape` to access array dimensions, or use `wp.array.size` to get total element count
- Marking `dense_gemm()`, `dense_chol()`, etc methods as experimental until we revisit them

## 0.1.25 - 2022-03-20

- Add support for class methods to be Warp kernels
- Add HashGrid reserve() so it can be used with CUDA graphs
- Add support for CUDA graph capture of tape forward/backward passes
- Add support for Python 3.8.x and 3.9.x
- Add hyperbolic trigonometric functions, see `wp.tanh()`, `wp.sinh()`, `wp.cosh()`
- Add support for floored division on integer types
- Move tests into core library so they can be run in Kit environment

## 0.1.24 - 2022-03-03

### Warp Core

- Add NanoVDB support, see `wp.volume_sample*()` methods
- Add support for reading compile-time constants in kernels, see `wp.constant()`
- Add support for __cuda_array_interface__ protocol for zero-copy interop with PyTorch, see `wp.torch.to_torch()`
- Add support for additional numeric types, i8, u8, i16, u16, etc
- Add better checks for device strings during allocation / launch
- Add support for sampling random numbers with a normal distribution, see `wp.randn()`
- Upgrade to CUDA 11.3
- Update example scenes to Kit 103.1
- Deduce array dtype from np.array when one is not provided
- Fix for ranged for loops with negative step sizes
- Fix for 3d and 4d spherical gradient distributions

## 0.1.23 - 2022-02-17

### Warp Core

- Fix for generated code folder being removed during Showroom installation
- Fix for macOS support
- Fix for dynamic for-loop code gen edge case
- Add procedural noise primitives, see `wp.noise()`, `wp.pnoise()`, `wp.curlnoise()`
- Move simulation helpers our of test into `wp.sim` module

## 0.1.22 - 2022-02-14

### Warp Core

- Fix for .so reloading on Linux
- Fix for while loop code-gen in some edge cases
- Add rounding functions `wp.round()`, `wp.rint()`, `wp.trunc()`, `wp.floor()`, `wp.ceil()`
- Add support for printing strings and formatted strings from kernels
- Add MSVC compiler version detection and require minimum

### Warp Sim

- Add support for universal and compound joint types

## 0.1.21 - 2022-01-19

### Warp Core

- Fix for exception on shutdown in empty `wp.array` objects
- Fix for hot reload of CPU kernels in Kit
- Add hash grid primitive for point-based spatial queries, see `wp.hash_grid_query()`, `wp.hash_grid_query_next()`
- Add new PRNG methods using PCG-based generators, see `wp.rand_init()`, `wp.randf()`, `wp.randi()`
- Add support for AABB mesh queries, see `wp.mesh_query_aabb()`, `wp.mesh_query_aabb_next()`
- Add support for all Python `range()` loop variants
- Add builtin vec2 type and additional math operators, `wp.pow()`, `wp.tan()`, `wp.atan()`, `wp.atan2()`
- Remove dependency on CUDA driver library at build time
- Remove unused NVRTC binary dependencies (50mb smaller Linux distribution)

### Warp Sim

- Bundle import of multiple shapes for simulation nodes
- New OgnParticleVolume node for sampling shapes -> particles
- New OgnParticleSolver node for DEM style granular materials

## 0.1.20 - 2021-11-02

- Updates to the ripple solver for GTC (support for multiple colliders, buoyancy, etc)

## 0.1.19 - 2021-10-15

- Publish from 2021.3 to avoid omni.graph database incompatibilities

## 0.1.18 - 2021-10-08

- Enable Linux support (tested on 20.04)

## 0.1.17 - 2021-09-30

- Fix for 3x3 SVD adjoint
- Fix for A6000 GPU (bump compute model to sm_52 minimum)
- Fix for .dll unload on rebuild
- Fix for possible array destruction warnings on shutdown
- Rename spatial_transform -> transform
- Documentation update

## 0.1.16 - 2021-09-06

- Fix for case where simple assignments (a = b) incorrectly generated reference rather than value copy
- Handle passing zero-length (empty) arrays to kernels

## 0.1.15 - 2021-09-03

- Add additional math library functions (asin, etc)
- Add builtin 3x3 SVD support
- Add support for named constants (True, False, None)
- Add support for if/else statements (differentiable)
- Add custom memset kernel to avoid CPU overhead of cudaMemset()
- Add rigid body joint model to `wp.sim` (based on Brax)
- Add Linux, MacOS support in core library
- Fix for incorrectly treating pure assignment as reference instead of value copy
- Removes the need to transfer array to CPU before numpy conversion (will be done implicitly)
- Update the example OgnRipple wave equation solver to use bundles

## 0.1.14 - 2021-08-09

- Fix for out-of-bounds memory access in CUDA BVH
- Better error checking after kernel launches (use `wp.config.verify_cuda=True`)
- Fix for vec3 normalize adjoint code

## 0.1.13 - 2021-07-29

- Remove OgnShrinkWrap.py test node

## 0.1.12 - 2021-07-29

- Switch to Woop et al.'s watertight ray-tri intersection test
- Disable --fast-math in CUDA compilation step for improved precision

## 0.1.11 - 2021-07-28

- Fix for `wp.mesh_query_ray()` returning incorrect t-value

## 0.1.10 - 2021-07-28

- Fix for OV extension fwatcher filters to avoid hot-reload loop due to OGN regeneration

## 0.1.9 - 2021-07-21

- Fix for loading sibling DLL paths
- Better type checking for built-in function arguments
- Added runtime docs, can now list all builtins using `wp.print_builtins()`

## 0.1.8 - 2021-07-14

- Fix for hot-reload of CUDA kernels
- Add Tape object for replaying differentiable kernels
- Add helpers for Torch interop (convert `torch.Tensor` to `wp.Array`)

## 0.1.7 - 2021-07-05

- Switch to NVRTC for CUDA runtime
- Allow running without host compiler
- Disable asserts in kernel release mode (small perf. improvement)

## 0.1.6 - 2021-06-14

- Look for CUDA toolchain in target-deps

## 0.1.5 - 2021-06-14

- Rename OgLang -> Warp
- Improve CUDA environment error checking
- Clean-up some logging, add verbose mode (`wp.config.verbose`)

## 0.1.4 - 2021-06-10

- Add support for mesh raycast

## 0.1.3 - 2021-06-09

- Add support for unary negation operator
- Add support for mutating variables during dynamic loops (non-differentiable)
- Add support for in-place operators
- Improve kernel cache start up times (avoids adjointing before cache check)
- Update README.md with requirements / examples

## 0.1.2 - 2021-06-03

- Add support for querying mesh velocities
- Add CUDA graph support, see `wp.capture_begin()`, `wp.capture_end()`, `wp.capture_launch()`
- Add explicit initialization phase, `wp.init()`
- Add variational Euler solver (sim)
- Add contact caching, switch to nonlinear friction model (sim)

- Fix for Linux/macOS support

## 0.1.1 - 2021-05-18

- Fix bug with conflicting CUDA contexts

## 0.1.0 - 2021-05-17

- Initial publish for alpha testing

[Unreleased]: https://github.com/NVIDIA/warp/compare/v1.6.0...HEAD
[1.6.0]: https://github.com/NVIDIA/warp/releases/tag/v1.6.0
[1.5.1]: https://github.com/NVIDIA/warp/releases/tag/v1.5.1
[1.5.0]: https://github.com/NVIDIA/warp/releases/tag/v1.5.0
[1.4.2]: https://github.com/NVIDIA/warp/releases/tag/v1.4.2
[1.4.1]: https://github.com/NVIDIA/warp/releases/tag/v1.4.1
[1.4.0]: https://github.com/NVIDIA/warp/releases/tag/v1.4.0
[1.3.3]: https://github.com/NVIDIA/warp/releases/tag/v1.3.3
[1.3.2]: https://github.com/NVIDIA/warp/releases/tag/v1.3.2
[1.3.1]: https://github.com/NVIDIA/warp/releases/tag/v1.3.1
[1.3.0]: https://github.com/NVIDIA/warp/releases/tag/v1.3.0
[1.2.2]: https://github.com/NVIDIA/warp/releases/tag/v1.2.2
[1.2.1]: https://github.com/NVIDIA/warp/releases/tag/v1.2.1
[1.2.0]: https://github.com/NVIDIA/warp/releases/tag/v1.2.0
[1.1.0]: https://github.com/NVIDIA/warp/releases/tag/v1.1.0
[1.0.2]: https://github.com/NVIDIA/warp/releases/tag/v1.0.2
[1.0.1]: https://github.com/NVIDIA/warp/releases/tag/v1.0.1
[1.0.0]: https://github.com/NVIDIA/warp/releases/tag/v1.0.0
[0.15.1]: https://github.com/NVIDIA/warp/releases/tag/v0.15.1
[0.15.0]: https://github.com/NVIDIA/warp/releases/tag/v0.15.0
[0.13.0]: https://github.com/NVIDIA/warp/releases/tag/v0.13.0
[0.11.0]: https://github.com/NVIDIA/warp/releases/tag/v0.11.0
[1.0.0-beta.6]: https://github.com/NVIDIA/warp/releases/tag/v1.0.0-beta.6
[1.0.0-beta.5]: https://github.com/NVIDIA/warp/releases/tag/v1.0.0-beta.5
[0.10.1]: https://github.com/NVIDIA/warp/releases/tag/v0.10.1
[0.9.0]: https://github.com/NVIDIA/warp/releases/tag/v0.9.0
[0.7.0]: https://github.com/NVIDIA/warp/releases/tag/v0.7.0
[0.5.0]: https://github.com/NVIDIA/warp/releases/tag/v0.5.0
[0.4.3]: https://github.com/NVIDIA/warp/releases/tag/v0.4.3
[0.3.1]: https://github.com/NVIDIA/warp/releases/tag/v0.3.1
[0.2.3]: https://github.com/NVIDIA/warp/releases/tag/v0.2.3
[0.2.0]: https://github.com/NVIDIA/warp/releases/tag/v0.2.0<|MERGE_RESOLUTION|>--- conflicted
+++ resolved
@@ -35,13 +35,10 @@
 - Fix `wp.randi()` documentation to show correct output range of `[-2^31, 2^31)`.
 - Fix `wp.array()` not initializing from arrays defining a CUDA array interface when the target device is CPU.
 - Fix for unaligned loads with offset 2D tiles in `wp.tile_load()`
-<<<<<<< HEAD
 - 
 - Fix an error of AABB computation in `wp.collide.TriMeshCollisionDetector`.
-=======
 - Fix URDF-imported planar joints not being set with the intended `target_ke`, `target_kd`, and `mode` parameters
   ([GH-454](https://github.com/NVIDIA/warp/issues/454)).
->>>>>>> ae570d8c
 
 ## [1.6.0] - 2025-02-03
 
