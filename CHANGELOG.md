--- conflicted
+++ resolved
@@ -21,14 +21,11 @@
 - Add LTO cache to speed up compilation times for kernels using MathDx-based tile functions
   ([GH-507](https://github.com/NVIDIA/warp/issues/507)).
 - Add `wp.clear_lto_cache()` to clear the LTO cache.
-<<<<<<< HEAD
 - Add example demonstrating gradient checkpointing for fluid optimization in
   `warp/examples/optim/example_fluid_checkpoint.py`.
-=======
 - Add `wp.where()` to select between two arguments conditionally using a
   more intuitive argument order (`cond`, `value_if_true`, `value_if_false`)
   ([GH-469](https://github.com/NVIDIA/warp/issues/469)).
->>>>>>> 9f600207
 
 ### Changed
 
